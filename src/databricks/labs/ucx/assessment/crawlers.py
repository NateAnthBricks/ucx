import datetime
import base64
import logging
import re
<<<<<<< HEAD
from dataclasses import dataclass
from hashlib import sha256

from databricks.sdk import WorkspaceClient
from databricks.sdk.core import DatabricksError
from databricks.sdk.service import compute
from databricks.sdk.service.compute import ClusterDetails, ClusterSource
from databricks.sdk.service.jobs import BaseJob, BaseRun, JobCluster, RunTask, RunType

from databricks.labs.ucx.framework.crawlers import CrawlerBase, SqlBackend
=======

from databricks.sdk.errors import NotFound
>>>>>>> a2b741a0

logger = logging.getLogger(__name__)

INCOMPATIBLE_SPARK_CONFIG_KEYS = [
    "spark.databricks.passthrough.enabled",
    "spark.hadoop.javax.jdo.option.ConnectionURL",
    "spark.databricks.hive.metastore.glueCatalog.enabled",
]

_AZURE_SP_CONF = [
    "fs.azure.account.auth.type",
    "fs.azure.account.oauth.provider.type",
    "fs.azure.account.oauth2.client.id",
    "fs.azure.account.oauth2.client.secret",
    "fs.azure.account.oauth2.client.endpoint",
]

_AZURE_SP_CONF_FAILURE_MSG = "Uses azure service principal credentials config in "
LOWEST_COMPATIBLE_DBR = "11.3.x"
_SECRET_PATTERN = r"{{(secrets.*?)}}"
_STORAGE_ACCOUNT_EXTRACT_PATTERN = r"(?:id|endpoint)(.*?)dfs"
_SECRET_LIST_LENGTH = 3
_CLIENT_ENDPOINT_LENGTH = 6
_INIT_SCRIPT_DBFS_PATH = 2


<<<<<<< HEAD
@dataclass
class JobInfo:
    job_id: str
    job_name: str
    creator: str
    success: int
    failures: str


@dataclass
class ClusterInfo:
    cluster_id: str
    cluster_name: str
    creator: str
    success: int
    failures: str


@dataclass
class PipelineInfo:
    pipeline_id: str
    pipeline_name: str
    creator_name: str
    success: int
    failures: str


@dataclass
class ExternallyOrchestratedJobRunWithFailingConfiguration:
    run_id: int
    hashed_id: str
    spark_version: str
    num_tasks_with_failing_configuration: int


@dataclass
class AzureServicePrincipalInfo:
    # fs.azure.account.oauth2.client.id
    application_id: str
    # fs.azure.account.oauth2.client.secret: {{secrets/${local.secret_scope}/${local.secret_key}}}
    secret_scope: str
    # fs.azure.account.oauth2.client.secret: {{secrets/${local.secret_scope}/${local.secret_key}}}
    secret_key: str
    # fs.azure.account.oauth2.client.endpoint: "https://login.microsoftonline.com/${local.tenant_id}/oauth2/token"
    tenant_id: str
    # Azure Storage account to which the SP has been given access
    storage_account: str


@dataclass
class GlobalInitScriptInfo:
    script_id: str
    script_name: str
    created_by: str
    enabled: bool
    success: int
    failures: str


=======
>>>>>>> a2b741a0
def _get_init_script_data(w, init_script_info):
    if init_script_info.dbfs:
        if len(init_script_info.dbfs.destination.split(":")) == _INIT_SCRIPT_DBFS_PATH:
            file_api_format_destination = init_script_info.dbfs.destination.split(":")[1]
            if file_api_format_destination:
                try:
                    data = w.dbfs.read(file_api_format_destination).data
                    return base64.b64decode(data).decode("utf-8")
                except NotFound:
                    return None
    if init_script_info.workspace:
        workspace_file_destination = init_script_info.workspace.destination
        if workspace_file_destination:
            try:
                data = w.workspace.export(workspace_file_destination).content
                return base64.b64decode(data).decode("utf-8")
            except NotFound:
                return None
    return None


def _azure_sp_conf_in_init_scripts(init_script_data: str) -> bool:
    for conf in _AZURE_SP_CONF:
        if re.search(conf, init_script_data):
            return True
    return False


def _azure_sp_conf_present_check(config: dict) -> bool:
    for key in config.keys():
        for conf in _AZURE_SP_CONF:
            if re.search(conf, key):
                return True
    return False


<<<<<<< HEAD
def is_custom_image(version_string: str):
    """
    Is this a custom version?
    """
    return "custom" in version_string


def spark_version_greater_than(left_version: str | None, right_version: str | None) -> bool:
    """
    Is left version greater than right version
    """
    if left_version is None or is_custom_image(left_version):
        return False
    if right_version is None or is_custom_image(right_version):
        return True
    pattern = r"^(?P<major>\d+)?\.(?P<minor>\d+)?\.(?P<patch>[\dx]+)?.*"
    lvg = re.match(pattern, left_version)
    rvg = re.match(pattern, right_version)
    left = (int(lvg.group("major")), int(lvg.group("minor")))
    right = (int(rvg.group("major")), int(rvg.group("minor")))
    return left >= right


def spark_version_compatibility(spark_version: str) -> str:
=======
def spark_version_compatibility(spark_version: str | None) -> str:
    if not spark_version:
        return "unreported version"
>>>>>>> a2b741a0
    first_comp_custom_rt = 3
    first_comp_custom_x = 2
    dbr_version_components = spark_version.split("-")
    first_components = dbr_version_components[0].split(".")
    if "custom" in spark_version:
        # custom runtime
        return "unsupported"
    if "dlt" in spark_version:
        # shouldn't hit this? Does show up in cluster list
        return "dlt"
    if len(first_components) != first_comp_custom_rt:
        # custom runtime
        return "unsupported"
    if first_components[first_comp_custom_x] != "x":
        # custom runtime
        return "unsupported"

    try:
        version = int(first_components[0]), int(first_components[1])
    except ValueError:
        version = 0, 0
    if version < (10, 0):
        return "unsupported"
    if (10, 0) <= version < (11, 3):
        return "kinda works"
<<<<<<< HEAD
    return "supported"


def get_job_cluster_from_task(
    task: RunTask, job_run: BaseRun, all_clusters: dict[str, ClusterDetails]
) -> compute.ClusterSpec | ClusterDetails | None:
    """
    Determine the cluster associated with the task
    1) Look for new_cluster on the task
    2) Look for existing cluster on the task
    """
    if task.new_cluster is not None:
        return task.new_cluster
    if task.existing_cluster_id is not None:
        # from api docs If existing_cluster_id, the ID of an existing cluster that is used for all runs of this job.
        job_clusters: dict[str, JobCluster] = {x.job_cluster_key: x for x in job_run.job_clusters}
        if job_clusters.get(task.existing_cluster_id, None) is not None:
            return job_clusters.get(task.existing_cluster_id).new_cluster
    if task.cluster_instance is not None:
        return all_clusters.get(task.cluster_instance.cluster_id)
    return None


class GlobalInitScriptCrawler(CrawlerBase):
    def __init__(self, ws: WorkspaceClient, sbe: SqlBackend, schema):
        super().__init__(sbe, "hive_metastore", schema, "global_init_scripts", GlobalInitScriptInfo)
        self._ws = ws

    def _crawl(self) -> list[GlobalInitScriptInfo]:
        all_global_init_scripts = list(self._ws.global_init_scripts.list())
        return list(self._assess_global_init_scripts(all_global_init_scripts))

    def _assess_global_init_scripts(self, all_global_init_scripts):
        for gis in all_global_init_scripts:
            global_init_script_info = GlobalInitScriptInfo(gis.script_id, gis.name, gis.created_by, gis.enabled, 1, "")
            failures = []
            global_init_script = base64.b64decode(self._ws.global_init_scripts.get(gis.script_id).script).decode(
                "utf-8"
            )
            if not global_init_script:
                continue
            if _azure_sp_conf_in_init_scripts(global_init_script):
                failures.append(f"{_AZURE_SP_CONF_FAILURE_MSG} global init script.")
                global_init_script_info.failures = json.dumps(failures)

            if len(failures) > 0:
                global_init_script_info.success = 0
            yield global_init_script_info

    def snapshot(self) -> list[GlobalInitScriptInfo]:
        return self._snapshot(self._try_fetch, self._crawl)

    def _try_fetch(self) -> list[GlobalInitScriptInfo]:
        for row in self._fetch(f"SELECT * FROM {self._schema}.{self._table}"):
            yield GlobalInitScriptInfo(*row)


class AzureServicePrincipalCrawler(CrawlerBase):
    def __init__(self, ws: WorkspaceClient, sbe: SqlBackend, schema):
        super().__init__(sbe, "hive_metastore", schema, "azure_service_principals", AzureServicePrincipalInfo)
        self._ws = ws

    def _crawl(self) -> list[AzureServicePrincipalInfo]:
        all_relevant_service_principals = self._get_relevant_service_principals()
        deduped_service_principals = [dict(t) for t in {tuple(d.items()) for d in all_relevant_service_principals}]
        return list(self._assess_service_principals(deduped_service_principals))

    def _check_secret_and_get_application_id(self, secret_matched) -> str:
        split = secret_matched.group(1).split("/")
        if len(split) == _SECRET_LIST_LENGTH:
            secret_scope, secret_key = split[1], split[2]
            try:
                # Return the decoded secret value in string format
                return base64.b64decode(self._ws.secrets.get_secret(secret_scope, secret_key).value).decode("utf-8")
            except DatabricksError as err:
                logger.warning(f"Error retrieving secret for {secret_matched.group(1)}. Error: {err}")

    def _get_azure_spn_tenant_id(self, config: dict, tenant_key: str) -> str:
        matching_key = [key for key in config.keys() if re.search(tenant_key, key)]
        if len(matching_key) > 0:
            if re.search("spark_conf", matching_key[0]):
                client_endpoint_list = config.get(matching_key[0]).get("value").split("/")
            else:
                client_endpoint_list = config.get(matching_key[0]).split("/")
            if len(client_endpoint_list) == _CLIENT_ENDPOINT_LENGTH:
                return client_endpoint_list[3]

    def _get_azure_spn_list(self, config: dict) -> list:
        spn_list = []
        secret_scope, secret_key, tenant_id, storage_account = None, None, None, None
        matching_key_list = [key for key in config.keys() if "fs.azure.account.oauth2.client.id" in key]
        if len(matching_key_list) > 0:
            for key in matching_key_list:
                storage_account_match = re.search(_STORAGE_ACCOUNT_EXTRACT_PATTERN, key)
                if re.search("spark_conf", key):
                    spn_application_id = config.get(key).get("value")
                else:
                    spn_application_id = config.get(key)
                if not spn_application_id:
                    continue
                secret_matched = re.search(_SECRET_PATTERN, spn_application_id)
                if secret_matched:
                    spn_application_id = self._check_secret_and_get_application_id(secret_matched)
                    if not spn_application_id:
                        continue
                    secret_scope, secret_key = (
                        secret_matched.group(1).split("/")[1],
                        secret_matched.group(1).split("/")[2],
                    )
                if storage_account_match:
                    storage_account = storage_account_match.group(1).strip(".")
                    tenant_key = "fs.azure.account.oauth2.client.endpoint." + storage_account
                else:
                    tenant_key = "fs.azure.account.oauth2.client.endpoint"
                tenant_id = self._get_azure_spn_tenant_id(config, tenant_key)

                spn_application_id = "" if spn_application_id is None else spn_application_id
                secret_scope = "" if secret_scope is None else secret_scope
                secret_key = "" if secret_key is None else secret_key
                tenant_id = "" if tenant_id is None else tenant_id
                storage_account = "" if storage_account is None else storage_account
                spn_list.append(
                    {
                        "application_id": spn_application_id,
                        "secret_scope": secret_scope,
                        "secret_key": secret_key,
                        "tenant_id": tenant_id,
                        "storage_account": storage_account,
                    }
                )
            return spn_list

    def _get_cluster_configs_from_all_jobs(self, all_jobs, all_clusters_by_id):
        for j in all_jobs:
            if j.settings.job_clusters is not None:
                for jc in j.settings.job_clusters:
                    if jc.new_cluster is None:
                        continue
                    yield j, jc.new_cluster

            for t in j.settings.tasks:
                if t.existing_cluster_id is not None:
                    interactive_cluster = all_clusters_by_id.get(t.existing_cluster_id, None)
                    if interactive_cluster is None:
                        continue
                    yield j, interactive_cluster

                elif t.new_cluster is not None:
                    yield j, t.new_cluster

    def _get_relevant_service_principals(self) -> list:
        relevant_service_principals = []
        temp_list = self._list_all_cluster_with_spn_in_spark_conf()
        if temp_list:
            relevant_service_principals += temp_list
        temp_list = self._list_all_pipeline_with_spn_in_spark_conf()
        if temp_list:
            relevant_service_principals += temp_list
        temp_list = self._list_all_jobs_with_spn_in_spark_conf()
        if temp_list:
            relevant_service_principals += temp_list
        temp_list = self._list_all_spn_in_sql_warehouses_spark_conf()
        if temp_list:
            relevant_service_principals += temp_list
        return relevant_service_principals

    def _list_all_jobs_with_spn_in_spark_conf(self) -> list:
        azure_spn_list_with_data_access_from_jobs = []
        all_jobs = list(self._ws.jobs.list(expand_tasks=True))
        all_clusters_by_id = {c.cluster_id: c for c in self._ws.clusters.list()}
        for _job, cluster_config in self._get_cluster_configs_from_all_jobs(all_jobs, all_clusters_by_id):
            if cluster_config.spark_conf:
                if _azure_sp_conf_present_check(cluster_config.spark_conf):
                    temp_list = self._get_azure_spn_list(cluster_config.spark_conf)
                    if temp_list:
                        azure_spn_list_with_data_access_from_jobs += temp_list

            if cluster_config.policy_id:
                policy = self._ws.cluster_policies.get(cluster_config.policy_id)
                if policy.definition:
                    if _azure_sp_conf_present_check(json.loads(policy.definition)):
                        temp_list = self._get_azure_spn_list(json.loads(policy.definition))
                        if temp_list:
                            azure_spn_list_with_data_access_from_jobs += temp_list

                if policy.policy_family_definition_overrides:
                    if _azure_sp_conf_present_check(json.loads(policy.policy_family_definition_overrides)):
                        temp_list = self._get_azure_spn_list(json.loads(policy.policy_family_definition_overrides))
                        if temp_list:
                            azure_spn_list_with_data_access_from_jobs += temp_list
        return azure_spn_list_with_data_access_from_jobs

    def _list_all_spn_in_sql_warehouses_spark_conf(self) -> list:
        warehouse_config_list = self._ws.warehouses.get_workspace_warehouse_config().data_access_config
        if warehouse_config_list:
            if len(warehouse_config_list) > 0:
                warehouse_config_dict = {config.key: config.value for config in warehouse_config_list}
                if warehouse_config_dict:
                    if _azure_sp_conf_present_check(warehouse_config_dict):
                        return self._get_azure_spn_list(warehouse_config_dict)

    def _list_all_pipeline_with_spn_in_spark_conf(self) -> list:
        azure_spn_list_with_data_access_from_pipeline = []
        for pipeline in self._ws.pipelines.list_pipelines():
            pipeline_config = self._ws.pipelines.get(pipeline.pipeline_id).spec.configuration
            if pipeline_config:
                if not _azure_sp_conf_present_check(pipeline_config):
                    continue
                temp_list = self._get_azure_spn_list(pipeline_config)
                if temp_list:
                    azure_spn_list_with_data_access_from_pipeline += temp_list
        return azure_spn_list_with_data_access_from_pipeline

    def _list_all_cluster_with_spn_in_spark_conf(self) -> list:
        azure_spn_list_with_data_access_from_cluster = []
        for cluster in self._ws.clusters.list():
            if cluster.cluster_source != ClusterSource.JOB:
                if cluster.spark_conf:
                    if _azure_sp_conf_present_check(cluster.spark_conf):
                        temp_list = self._get_azure_spn_list(cluster.spark_conf)
                        if temp_list:
                            azure_spn_list_with_data_access_from_cluster += temp_list

                if cluster.policy_id:
                    policy = self._ws.cluster_policies.get(cluster.policy_id)
                    if policy.definition:
                        if _azure_sp_conf_present_check(json.loads(policy.definition)):
                            temp_list = self._get_azure_spn_list(json.loads(policy.definition))
                            if temp_list:
                                azure_spn_list_with_data_access_from_cluster += temp_list

                    if policy.policy_family_definition_overrides:
                        if _azure_sp_conf_present_check(json.loads(policy.policy_family_definition_overrides)):
                            temp_list = self._get_azure_spn_list(json.loads(policy.policy_family_definition_overrides))
                            if temp_list:
                                azure_spn_list_with_data_access_from_cluster += temp_list
        return azure_spn_list_with_data_access_from_cluster

    def _assess_service_principals(self, relevant_service_principals: list):
        for spn in relevant_service_principals:
            spn_info = AzureServicePrincipalInfo(
                application_id=spn.get("application_id"),
                secret_scope=spn.get("secret_scope"),
                secret_key=spn.get("secret_key"),
                tenant_id=spn.get("tenant_id"),
                storage_account=spn.get("storage_account"),
            )
            yield spn_info

    def snapshot(self) -> list[AzureServicePrincipalInfo]:
        return self._snapshot(self._try_fetch, self._crawl)

    def _try_fetch(self) -> list[AzureServicePrincipalInfo]:
        for row in self._fetch(f"SELECT * FROM {self._schema}.{self._table}"):
            yield AzureServicePrincipalInfo(*row)


class PipelinesCrawler(CrawlerBase):
    def __init__(self, ws: WorkspaceClient, sbe: SqlBackend, schema):
        super().__init__(sbe, "hive_metastore", schema, "pipelines", PipelineInfo)
        self._ws = ws

    def _crawl(self) -> list[PipelineInfo]:
        all_pipelines = list(self._ws.pipelines.list_pipelines())
        return list(self._assess_pipelines(all_pipelines))

    def _assess_pipelines(self, all_pipelines):
        for pipeline in all_pipelines:
            pipeline_info = PipelineInfo(pipeline.pipeline_id, pipeline.name, pipeline.creator_user_name, 1, "")
            failures = []
            pipeline_config = self._ws.pipelines.get(pipeline.pipeline_id).spec.configuration
            if pipeline_config:
                if _azure_sp_conf_present_check(pipeline_config):
                    failures.append(f"{_AZURE_SP_CONF_FAILURE_MSG} pipeline.")

            pipeline_info.failures = json.dumps(failures)
            if len(failures) > 0:
                pipeline_info.success = 0
            yield pipeline_info

    def snapshot(self) -> list[PipelineInfo]:
        return self._snapshot(self._try_fetch, self._crawl)

    def _try_fetch(self) -> list[PipelineInfo]:
        for row in self._fetch(f"SELECT * FROM {self._schema}.{self._table}"):
            yield PipelineInfo(*row)


class ClustersCrawler(CrawlerBase):
    def __init__(self, ws: WorkspaceClient, sbe: SqlBackend, schema):
        super().__init__(sbe, "hive_metastore", schema, "clusters", ClusterInfo)
        self._ws = ws

    def _crawl(self) -> list[ClusterInfo]:
        all_clusters = list(self._ws.clusters.list())
        return list(self._assess_clusters(all_clusters))

    def _assess_clusters(self, all_clusters):
        for cluster in all_clusters:
            if cluster.cluster_source == ClusterSource.JOB:
                continue
            cluster_info = ClusterInfo(cluster.cluster_id, cluster.cluster_name, cluster.creator_user_name, 1, "")
            support_status = spark_version_compatibility(cluster.spark_version)
            failures = []
            if support_status != "supported":
                failures.append(f"not supported DBR: {cluster.spark_version}")

            if cluster.spark_conf is not None:
                for k in INCOMPATIBLE_SPARK_CONFIG_KEYS:
                    if k in cluster.spark_conf:
                        failures.append(f"unsupported config: {k}")

                for value in cluster.spark_conf.values():
                    if "dbfs:/mnt" in value or "/dbfs/mnt" in value:
                        failures.append(f"using DBFS mount in configuration: {value}")

                # Checking if Azure cluster config is present in spark config
                if _azure_sp_conf_present_check(cluster.spark_conf):
                    failures.append(f"{_AZURE_SP_CONF_FAILURE_MSG} cluster.")

            # Checking if Azure cluster config is present in cluster policies
            if cluster.policy_id:
                try:
                    policy = self._ws.cluster_policies.get(cluster.policy_id)
                    if policy.definition:
                        if _azure_sp_conf_present_check(json.loads(policy.definition)):
                            failures.append(f"{_AZURE_SP_CONF_FAILURE_MSG} cluster.")
                    if policy.policy_family_definition_overrides:
                        if _azure_sp_conf_present_check(json.loads(policy.policy_family_definition_overrides)):
                            failures.append(f"{_AZURE_SP_CONF_FAILURE_MSG} cluster.")
                except DatabricksError as err:
                    logger.warning(f"Error retrieving cluster policy {cluster.policy_id}. Error: {err}")

            if cluster.init_scripts:
                for init_script_info in cluster.init_scripts:
                    init_script_data = _get_init_script_data(self._ws, init_script_info)
                    if not init_script_data:
                        continue
                    if not _azure_sp_conf_in_init_scripts(init_script_data):
                        continue
                    failures.append(f"{_AZURE_SP_CONF_FAILURE_MSG} cluster.")

            cluster_info.failures = json.dumps(failures)
            if len(failures) > 0:
                cluster_info.success = 0
            yield cluster_info

    def snapshot(self) -> list[ClusterInfo]:
        return self._snapshot(self._try_fetch, self._crawl)

    def _try_fetch(self) -> list[ClusterInfo]:
        for row in self._fetch(f"SELECT * FROM {self._schema}.{self._table}"):
            yield ClusterInfo(*row)


class JobsCrawler(CrawlerBase):
    def __init__(self, ws: WorkspaceClient, sbe: SqlBackend, schema):
        super().__init__(sbe, "hive_metastore", schema, "jobs", JobInfo)
        self._ws = ws

    @staticmethod
    def _get_cluster_configs_from_all_jobs(all_jobs, all_clusters_by_id):
        for j in all_jobs:
            if j.settings.job_clusters is not None:
                for jc in j.settings.job_clusters:
                    if jc.new_cluster is None:
                        continue
                    yield j, jc.new_cluster

            for t in j.settings.tasks:
                if t.existing_cluster_id is not None:
                    interactive_cluster = all_clusters_by_id.get(t.existing_cluster_id, None)
                    if interactive_cluster is None:
                        continue
                    yield j, interactive_cluster

                elif t.new_cluster is not None:
                    yield j, t.new_cluster

    def _crawl(self) -> list[JobInfo]:
        all_jobs = list(self._ws.jobs.list(expand_tasks=True))
        all_clusters = {c.cluster_id: c for c in self._ws.clusters.list()}
        return self._assess_jobs(all_jobs, all_clusters)

    def _assess_jobs(self, all_jobs: list[BaseJob], all_clusters_by_id) -> list[JobInfo]:
        job_assessment = {}
        job_details = {}
        for job in all_jobs:
            job_assessment[job.job_id] = set()
            job_details[job.job_id] = JobInfo(str(job.job_id), job.settings.name, job.creator_user_name, 1, "")

        for job, cluster_config in self._get_cluster_configs_from_all_jobs(all_jobs, all_clusters_by_id):
            support_status = spark_version_compatibility(cluster_config.spark_version)
            if support_status != "supported":
                job_assessment[job.job_id].add(f"not supported DBR: {cluster_config.spark_version}")

            if cluster_config.spark_conf is not None:
                for k in INCOMPATIBLE_SPARK_CONFIG_KEYS:
                    if k in cluster_config.spark_conf:
                        job_assessment[job.job_id].add(f"unsupported config: {k}")

                for value in cluster_config.spark_conf.values():
                    if "dbfs:/mnt" in value or "/dbfs/mnt" in value:
                        job_assessment[job.job_id].add(f"using DBFS mount in configuration: {value}")

                # Checking if Azure cluster config is present in spark config
                if _azure_sp_conf_present_check(cluster_config.spark_conf):
                    job_assessment[job.job_id].add(f"{_AZURE_SP_CONF_FAILURE_MSG} Job cluster.")

            # Checking if Azure cluster config is present in cluster policies
            if cluster_config.policy_id:
                try:
                    policy = self._ws.cluster_policies.get(cluster_config.policy_id)
                    if policy.definition:
                        if _azure_sp_conf_present_check(json.loads(policy.definition)):
                            job_assessment[job.job_id].add(f"{_AZURE_SP_CONF_FAILURE_MSG} Job cluster.")
                    if policy.policy_family_definition_overrides:
                        if _azure_sp_conf_present_check(json.loads(policy.policy_family_definition_overrides)):
                            job_assessment[job.job_id].add(f"{_AZURE_SP_CONF_FAILURE_MSG} Job cluster.")
                except DatabricksError as err:
                    logger.warning(f"Error retrieving cluster policy {cluster_config.policy_id}. Error: {err}")

            if cluster_config.init_scripts:
                for init_script_info in cluster_config.init_scripts:
                    init_script_data = _get_init_script_data(self._ws, init_script_info)
                    if not init_script_data:
                        continue
                    if not _azure_sp_conf_in_init_scripts(init_script_data):
                        continue
                    job_assessment[job.job_id].add(f"{_AZURE_SP_CONF_FAILURE_MSG} Job cluster.")

        for job_key in job_details.keys():
            job_details[job_key].failures = json.dumps(list(job_assessment[job_key]))
            if len(job_assessment[job_key]) > 0:
                job_details[job_key].success = 0
        return list(job_details.values())

    def snapshot(self) -> list[JobInfo]:
        return self._snapshot(self._try_fetch, self._crawl)

    def _try_fetch(self) -> list[JobInfo]:
        for row in self._fetch(f"SELECT * FROM {self._schema}.{self._table}"):
            yield JobInfo(*row)


class ExternallyOrchestratedJobRunsWithFailingConfigCrawler(CrawlerBase):
    """
    This class will look for job runs that are sent from external orchestrators that have
    a failing configuration with UC
    - There will be no persisted job id, ie job id will not be in list jobs
    - The data security mode is None AND the DBR>=11.3

    Return a list of records, one per failing job, with a task count of affected tasks
    and the lowest DBR version across all tasks
    """

    def __init__(self, ws: WorkspaceClient, sbe: SqlBackend, schema):
        super().__init__(
            sbe,
            "hive_metastore",
            schema,
            "ext_orc_job_runs_with_failing_config",
            ExternallyOrchestratedJobRunWithFailingConfiguration,
        )
        self._ws = ws

    def _crawl(self) -> list[ExternallyOrchestratedJobRunWithFailingConfiguration]:
        no_of_days_back = datetime.timedelta(days=30)  # todo make configurable in yaml?
        start_time_from = datetime.datetime.now() - no_of_days_back
        # todo figure out if we need to specify a default timezone
        all_job_runs = list(
            self._ws.jobs.list_runs(
                expand_tasks=True,
                start_time_from=start_time_from,
                start_time_to=datetime.datetime.now(),
                run_type=RunType.SUBMIT_RUN,
            )
        )
        all_jobs = list(self._ws.jobs.list())
        all_clusters: dict[str, ClusterDetails] = {c.cluster_id: c for c in self._ws.clusters.list()}
        return self._assess_job_runs(all_clusters, all_job_runs, all_jobs)

    def _retrieve_hash_values_from_task(self, task: RunTask) -> list[str]:
        """
        Retrieve all hashable attributes and append to a list with None removed
        - specifically ignore parameters as these change.
        """
        hash_values = []
        if task.notebook_task is not None:
            hash_values.append(task.notebook_task.notebook_path)
        if task.spark_python_task is not None:
            hash_values.append(task.spark_python_task.python_file)
        if task.spark_submit_task is not None:
            hash_values.append(task.spark_submit_task.parameters)
        if task.spark_jar_task is not None:
            hash_values.append(task.spark_jar_task.jar_uri)
            hash_values.append(task.spark_jar_task.main_class_name)
        if task.pipeline_task is not None:
            hash_values.append(task.pipeline_task.pipeline_id)
        if task.python_wheel_task is not None:
            hash_values.append(task.python_wheel_task.package_name)
            hash_values.append(task.python_wheel_task.entry_point)
        if task.sql_task is not None:
            hash_values.append(task.sql_task.file.path)
            hash_values.append(task.sql_task.alert.alert_id)
            hash_values.append(task.sql_task.dashboard.dashboard_id)
            hash_values.append(task.sql_task.query.query_id)
        if task.dbt_task is not None:
            task.dbt_task.commands.sort()
            hash_values.append(task.dbt_task.schema)
            hash_values.append(task.dbt_task.catalog)
            hash_values.append(task.dbt_task.warehouse_id)
            hash_values.append(task.dbt_task.project_directory)
            hash_values.append(",".join(task.dbt_task.commands))
        if task.condition_task is not None:
            hash_values.append(task.condition_task.op.value)
            hash_values.append(task.condition_task.right)
            hash_values.append(task.condition_task.left)
            hash_values.append(task.condition_task.outcome)
        if task.run_job_task is not None:
            hash_values.append(task.run_job_task.job_id)
        if task.git_source is not None:
            hash_values.append(task.git_source.git_url)
            hash_values.append(task.git_source.git_tag)
            hash_values.append(task.git_source.git_branch)
            hash_values.append(task.git_source.git_commit)
            hash_values.append(task.git_source.git_provider)
            hash_values.append(task.git_source.git_snapshot.used_commit)

        return [str(value) for value in hash_values if value is not None]

    def _assess_job_runs(
        self, all_clusters: dict[str, ClusterDetails], all_job_runs: list[BaseRun], all_jobs: list[BaseJob]
    ) -> list[ExternallyOrchestratedJobRunWithFailingConfiguration]:
        """
        Returns a list of ExternallyOrchestratedJobRunWithFailingConfiguration
        """
        all_persisted_job_ids = [x.job_id for x in all_jobs]
        not_persisted_job_runs = list(
            filter(lambda jr: jr.job_id is None or jr.job_id not in all_persisted_job_ids, all_job_runs)
        )
        ext_orc_job_runs_with_failing_configuration: dict[
            str, ExternallyOrchestratedJobRunWithFailingConfiguration
        ] = {}
        for job_run in not_persisted_job_runs:
            num_tasks_with_failing_configuration = 0
            lowest_dbr = None
            hashable_items = []
            all_tasks = job_run.tasks if job_run.tasks is not None else []
            for task in sorted(all_tasks, key=lambda x: x.task_key):
                task_cluster = get_job_cluster_from_task(task, job_run, all_clusters)
                if task_cluster is None:
                    continue
                if task_cluster.data_security_mode is None and spark_version_greater_than(
                    task_cluster.spark_version, LOWEST_COMPATIBLE_DBR
                ):
                    if lowest_dbr is None or spark_version_greater_than(
                        lowest_dbr,
                        task_cluster.spark_version,
                    ):
                        lowest_dbr = task_cluster.spark_version
                    num_tasks_with_failing_configuration += 1
                    hashable_items.extend(self._retrieve_hash_values_from_task(task))
            if num_tasks_with_failing_configuration > 0:
                hashed_id = sha256(bytes("|".join(hashable_items).encode("utf-8"))).hexdigest()
                ext_orc_job_runs_with_failing_configuration[
                    hashed_id
                ] = ExternallyOrchestratedJobRunWithFailingConfiguration(
                    run_id=job_run.run_id,
                    hashed_id=hashed_id,
                    num_tasks_with_failing_configuration=num_tasks_with_failing_configuration,
                    spark_version=lowest_dbr,
                )

        return list(ext_orc_job_runs_with_failing_configuration.values())

    def snapshot(self) -> list[ExternallyOrchestratedJobRunWithFailingConfiguration]:
        return self._snapshot(self._try_fetch, self._crawl)

    def _try_fetch(self) -> list[ExternallyOrchestratedJobRunWithFailingConfiguration]:
        for row in self._fetch(f"SELECT * FROM {self._schema}.{self._table}"):
            yield ExternallyOrchestratedJobRunWithFailingConfiguration(*row)
=======
    return "supported"
>>>>>>> a2b741a0
<|MERGE_RESOLUTION|>--- conflicted
+++ resolved
@@ -1,22 +1,8 @@
-import datetime
 import base64
 import logging
 import re
-<<<<<<< HEAD
-from dataclasses import dataclass
-from hashlib import sha256
-
-from databricks.sdk import WorkspaceClient
-from databricks.sdk.core import DatabricksError
-from databricks.sdk.service import compute
-from databricks.sdk.service.compute import ClusterDetails, ClusterSource
-from databricks.sdk.service.jobs import BaseJob, BaseRun, JobCluster, RunTask, RunType
-
-from databricks.labs.ucx.framework.crawlers import CrawlerBase, SqlBackend
-=======
 
 from databricks.sdk.errors import NotFound
->>>>>>> a2b741a0
 
 logger = logging.getLogger(__name__)
 
@@ -33,78 +19,14 @@
     "fs.azure.account.oauth2.client.secret",
     "fs.azure.account.oauth2.client.endpoint",
 ]
-
-_AZURE_SP_CONF_FAILURE_MSG = "Uses azure service principal credentials config in "
-LOWEST_COMPATIBLE_DBR = "11.3.x"
 _SECRET_PATTERN = r"{{(secrets.*?)}}"
 _STORAGE_ACCOUNT_EXTRACT_PATTERN = r"(?:id|endpoint)(.*?)dfs"
+_AZURE_SP_CONF_FAILURE_MSG = "Uses azure service principal credentials config in"
 _SECRET_LIST_LENGTH = 3
 _CLIENT_ENDPOINT_LENGTH = 6
 _INIT_SCRIPT_DBFS_PATH = 2
 
 
-<<<<<<< HEAD
-@dataclass
-class JobInfo:
-    job_id: str
-    job_name: str
-    creator: str
-    success: int
-    failures: str
-
-
-@dataclass
-class ClusterInfo:
-    cluster_id: str
-    cluster_name: str
-    creator: str
-    success: int
-    failures: str
-
-
-@dataclass
-class PipelineInfo:
-    pipeline_id: str
-    pipeline_name: str
-    creator_name: str
-    success: int
-    failures: str
-
-
-@dataclass
-class ExternallyOrchestratedJobRunWithFailingConfiguration:
-    run_id: int
-    hashed_id: str
-    spark_version: str
-    num_tasks_with_failing_configuration: int
-
-
-@dataclass
-class AzureServicePrincipalInfo:
-    # fs.azure.account.oauth2.client.id
-    application_id: str
-    # fs.azure.account.oauth2.client.secret: {{secrets/${local.secret_scope}/${local.secret_key}}}
-    secret_scope: str
-    # fs.azure.account.oauth2.client.secret: {{secrets/${local.secret_scope}/${local.secret_key}}}
-    secret_key: str
-    # fs.azure.account.oauth2.client.endpoint: "https://login.microsoftonline.com/${local.tenant_id}/oauth2/token"
-    tenant_id: str
-    # Azure Storage account to which the SP has been given access
-    storage_account: str
-
-
-@dataclass
-class GlobalInitScriptInfo:
-    script_id: str
-    script_name: str
-    created_by: str
-    enabled: bool
-    success: int
-    failures: str
-
-
-=======
->>>>>>> a2b741a0
 def _get_init_script_data(w, init_script_info):
     if init_script_info.dbfs:
         if len(init_script_info.dbfs.destination.split(":")) == _INIT_SCRIPT_DBFS_PATH:
@@ -141,36 +63,9 @@
     return False
 
 
-<<<<<<< HEAD
-def is_custom_image(version_string: str):
-    """
-    Is this a custom version?
-    """
-    return "custom" in version_string
-
-
-def spark_version_greater_than(left_version: str | None, right_version: str | None) -> bool:
-    """
-    Is left version greater than right version
-    """
-    if left_version is None or is_custom_image(left_version):
-        return False
-    if right_version is None or is_custom_image(right_version):
-        return True
-    pattern = r"^(?P<major>\d+)?\.(?P<minor>\d+)?\.(?P<patch>[\dx]+)?.*"
-    lvg = re.match(pattern, left_version)
-    rvg = re.match(pattern, right_version)
-    left = (int(lvg.group("major")), int(lvg.group("minor")))
-    right = (int(rvg.group("major")), int(rvg.group("minor")))
-    return left >= right
-
-
-def spark_version_compatibility(spark_version: str) -> str:
-=======
 def spark_version_compatibility(spark_version: str | None) -> str:
     if not spark_version:
         return "unreported version"
->>>>>>> a2b741a0
     first_comp_custom_rt = 3
     first_comp_custom_x = 2
     dbr_version_components = spark_version.split("-")
@@ -196,589 +91,4 @@
         return "unsupported"
     if (10, 0) <= version < (11, 3):
         return "kinda works"
-<<<<<<< HEAD
-    return "supported"
-
-
-def get_job_cluster_from_task(
-    task: RunTask, job_run: BaseRun, all_clusters: dict[str, ClusterDetails]
-) -> compute.ClusterSpec | ClusterDetails | None:
-    """
-    Determine the cluster associated with the task
-    1) Look for new_cluster on the task
-    2) Look for existing cluster on the task
-    """
-    if task.new_cluster is not None:
-        return task.new_cluster
-    if task.existing_cluster_id is not None:
-        # from api docs If existing_cluster_id, the ID of an existing cluster that is used for all runs of this job.
-        job_clusters: dict[str, JobCluster] = {x.job_cluster_key: x for x in job_run.job_clusters}
-        if job_clusters.get(task.existing_cluster_id, None) is not None:
-            return job_clusters.get(task.existing_cluster_id).new_cluster
-    if task.cluster_instance is not None:
-        return all_clusters.get(task.cluster_instance.cluster_id)
-    return None
-
-
-class GlobalInitScriptCrawler(CrawlerBase):
-    def __init__(self, ws: WorkspaceClient, sbe: SqlBackend, schema):
-        super().__init__(sbe, "hive_metastore", schema, "global_init_scripts", GlobalInitScriptInfo)
-        self._ws = ws
-
-    def _crawl(self) -> list[GlobalInitScriptInfo]:
-        all_global_init_scripts = list(self._ws.global_init_scripts.list())
-        return list(self._assess_global_init_scripts(all_global_init_scripts))
-
-    def _assess_global_init_scripts(self, all_global_init_scripts):
-        for gis in all_global_init_scripts:
-            global_init_script_info = GlobalInitScriptInfo(gis.script_id, gis.name, gis.created_by, gis.enabled, 1, "")
-            failures = []
-            global_init_script = base64.b64decode(self._ws.global_init_scripts.get(gis.script_id).script).decode(
-                "utf-8"
-            )
-            if not global_init_script:
-                continue
-            if _azure_sp_conf_in_init_scripts(global_init_script):
-                failures.append(f"{_AZURE_SP_CONF_FAILURE_MSG} global init script.")
-                global_init_script_info.failures = json.dumps(failures)
-
-            if len(failures) > 0:
-                global_init_script_info.success = 0
-            yield global_init_script_info
-
-    def snapshot(self) -> list[GlobalInitScriptInfo]:
-        return self._snapshot(self._try_fetch, self._crawl)
-
-    def _try_fetch(self) -> list[GlobalInitScriptInfo]:
-        for row in self._fetch(f"SELECT * FROM {self._schema}.{self._table}"):
-            yield GlobalInitScriptInfo(*row)
-
-
-class AzureServicePrincipalCrawler(CrawlerBase):
-    def __init__(self, ws: WorkspaceClient, sbe: SqlBackend, schema):
-        super().__init__(sbe, "hive_metastore", schema, "azure_service_principals", AzureServicePrincipalInfo)
-        self._ws = ws
-
-    def _crawl(self) -> list[AzureServicePrincipalInfo]:
-        all_relevant_service_principals = self._get_relevant_service_principals()
-        deduped_service_principals = [dict(t) for t in {tuple(d.items()) for d in all_relevant_service_principals}]
-        return list(self._assess_service_principals(deduped_service_principals))
-
-    def _check_secret_and_get_application_id(self, secret_matched) -> str:
-        split = secret_matched.group(1).split("/")
-        if len(split) == _SECRET_LIST_LENGTH:
-            secret_scope, secret_key = split[1], split[2]
-            try:
-                # Return the decoded secret value in string format
-                return base64.b64decode(self._ws.secrets.get_secret(secret_scope, secret_key).value).decode("utf-8")
-            except DatabricksError as err:
-                logger.warning(f"Error retrieving secret for {secret_matched.group(1)}. Error: {err}")
-
-    def _get_azure_spn_tenant_id(self, config: dict, tenant_key: str) -> str:
-        matching_key = [key for key in config.keys() if re.search(tenant_key, key)]
-        if len(matching_key) > 0:
-            if re.search("spark_conf", matching_key[0]):
-                client_endpoint_list = config.get(matching_key[0]).get("value").split("/")
-            else:
-                client_endpoint_list = config.get(matching_key[0]).split("/")
-            if len(client_endpoint_list) == _CLIENT_ENDPOINT_LENGTH:
-                return client_endpoint_list[3]
-
-    def _get_azure_spn_list(self, config: dict) -> list:
-        spn_list = []
-        secret_scope, secret_key, tenant_id, storage_account = None, None, None, None
-        matching_key_list = [key for key in config.keys() if "fs.azure.account.oauth2.client.id" in key]
-        if len(matching_key_list) > 0:
-            for key in matching_key_list:
-                storage_account_match = re.search(_STORAGE_ACCOUNT_EXTRACT_PATTERN, key)
-                if re.search("spark_conf", key):
-                    spn_application_id = config.get(key).get("value")
-                else:
-                    spn_application_id = config.get(key)
-                if not spn_application_id:
-                    continue
-                secret_matched = re.search(_SECRET_PATTERN, spn_application_id)
-                if secret_matched:
-                    spn_application_id = self._check_secret_and_get_application_id(secret_matched)
-                    if not spn_application_id:
-                        continue
-                    secret_scope, secret_key = (
-                        secret_matched.group(1).split("/")[1],
-                        secret_matched.group(1).split("/")[2],
-                    )
-                if storage_account_match:
-                    storage_account = storage_account_match.group(1).strip(".")
-                    tenant_key = "fs.azure.account.oauth2.client.endpoint." + storage_account
-                else:
-                    tenant_key = "fs.azure.account.oauth2.client.endpoint"
-                tenant_id = self._get_azure_spn_tenant_id(config, tenant_key)
-
-                spn_application_id = "" if spn_application_id is None else spn_application_id
-                secret_scope = "" if secret_scope is None else secret_scope
-                secret_key = "" if secret_key is None else secret_key
-                tenant_id = "" if tenant_id is None else tenant_id
-                storage_account = "" if storage_account is None else storage_account
-                spn_list.append(
-                    {
-                        "application_id": spn_application_id,
-                        "secret_scope": secret_scope,
-                        "secret_key": secret_key,
-                        "tenant_id": tenant_id,
-                        "storage_account": storage_account,
-                    }
-                )
-            return spn_list
-
-    def _get_cluster_configs_from_all_jobs(self, all_jobs, all_clusters_by_id):
-        for j in all_jobs:
-            if j.settings.job_clusters is not None:
-                for jc in j.settings.job_clusters:
-                    if jc.new_cluster is None:
-                        continue
-                    yield j, jc.new_cluster
-
-            for t in j.settings.tasks:
-                if t.existing_cluster_id is not None:
-                    interactive_cluster = all_clusters_by_id.get(t.existing_cluster_id, None)
-                    if interactive_cluster is None:
-                        continue
-                    yield j, interactive_cluster
-
-                elif t.new_cluster is not None:
-                    yield j, t.new_cluster
-
-    def _get_relevant_service_principals(self) -> list:
-        relevant_service_principals = []
-        temp_list = self._list_all_cluster_with_spn_in_spark_conf()
-        if temp_list:
-            relevant_service_principals += temp_list
-        temp_list = self._list_all_pipeline_with_spn_in_spark_conf()
-        if temp_list:
-            relevant_service_principals += temp_list
-        temp_list = self._list_all_jobs_with_spn_in_spark_conf()
-        if temp_list:
-            relevant_service_principals += temp_list
-        temp_list = self._list_all_spn_in_sql_warehouses_spark_conf()
-        if temp_list:
-            relevant_service_principals += temp_list
-        return relevant_service_principals
-
-    def _list_all_jobs_with_spn_in_spark_conf(self) -> list:
-        azure_spn_list_with_data_access_from_jobs = []
-        all_jobs = list(self._ws.jobs.list(expand_tasks=True))
-        all_clusters_by_id = {c.cluster_id: c for c in self._ws.clusters.list()}
-        for _job, cluster_config in self._get_cluster_configs_from_all_jobs(all_jobs, all_clusters_by_id):
-            if cluster_config.spark_conf:
-                if _azure_sp_conf_present_check(cluster_config.spark_conf):
-                    temp_list = self._get_azure_spn_list(cluster_config.spark_conf)
-                    if temp_list:
-                        azure_spn_list_with_data_access_from_jobs += temp_list
-
-            if cluster_config.policy_id:
-                policy = self._ws.cluster_policies.get(cluster_config.policy_id)
-                if policy.definition:
-                    if _azure_sp_conf_present_check(json.loads(policy.definition)):
-                        temp_list = self._get_azure_spn_list(json.loads(policy.definition))
-                        if temp_list:
-                            azure_spn_list_with_data_access_from_jobs += temp_list
-
-                if policy.policy_family_definition_overrides:
-                    if _azure_sp_conf_present_check(json.loads(policy.policy_family_definition_overrides)):
-                        temp_list = self._get_azure_spn_list(json.loads(policy.policy_family_definition_overrides))
-                        if temp_list:
-                            azure_spn_list_with_data_access_from_jobs += temp_list
-        return azure_spn_list_with_data_access_from_jobs
-
-    def _list_all_spn_in_sql_warehouses_spark_conf(self) -> list:
-        warehouse_config_list = self._ws.warehouses.get_workspace_warehouse_config().data_access_config
-        if warehouse_config_list:
-            if len(warehouse_config_list) > 0:
-                warehouse_config_dict = {config.key: config.value for config in warehouse_config_list}
-                if warehouse_config_dict:
-                    if _azure_sp_conf_present_check(warehouse_config_dict):
-                        return self._get_azure_spn_list(warehouse_config_dict)
-
-    def _list_all_pipeline_with_spn_in_spark_conf(self) -> list:
-        azure_spn_list_with_data_access_from_pipeline = []
-        for pipeline in self._ws.pipelines.list_pipelines():
-            pipeline_config = self._ws.pipelines.get(pipeline.pipeline_id).spec.configuration
-            if pipeline_config:
-                if not _azure_sp_conf_present_check(pipeline_config):
-                    continue
-                temp_list = self._get_azure_spn_list(pipeline_config)
-                if temp_list:
-                    azure_spn_list_with_data_access_from_pipeline += temp_list
-        return azure_spn_list_with_data_access_from_pipeline
-
-    def _list_all_cluster_with_spn_in_spark_conf(self) -> list:
-        azure_spn_list_with_data_access_from_cluster = []
-        for cluster in self._ws.clusters.list():
-            if cluster.cluster_source != ClusterSource.JOB:
-                if cluster.spark_conf:
-                    if _azure_sp_conf_present_check(cluster.spark_conf):
-                        temp_list = self._get_azure_spn_list(cluster.spark_conf)
-                        if temp_list:
-                            azure_spn_list_with_data_access_from_cluster += temp_list
-
-                if cluster.policy_id:
-                    policy = self._ws.cluster_policies.get(cluster.policy_id)
-                    if policy.definition:
-                        if _azure_sp_conf_present_check(json.loads(policy.definition)):
-                            temp_list = self._get_azure_spn_list(json.loads(policy.definition))
-                            if temp_list:
-                                azure_spn_list_with_data_access_from_cluster += temp_list
-
-                    if policy.policy_family_definition_overrides:
-                        if _azure_sp_conf_present_check(json.loads(policy.policy_family_definition_overrides)):
-                            temp_list = self._get_azure_spn_list(json.loads(policy.policy_family_definition_overrides))
-                            if temp_list:
-                                azure_spn_list_with_data_access_from_cluster += temp_list
-        return azure_spn_list_with_data_access_from_cluster
-
-    def _assess_service_principals(self, relevant_service_principals: list):
-        for spn in relevant_service_principals:
-            spn_info = AzureServicePrincipalInfo(
-                application_id=spn.get("application_id"),
-                secret_scope=spn.get("secret_scope"),
-                secret_key=spn.get("secret_key"),
-                tenant_id=spn.get("tenant_id"),
-                storage_account=spn.get("storage_account"),
-            )
-            yield spn_info
-
-    def snapshot(self) -> list[AzureServicePrincipalInfo]:
-        return self._snapshot(self._try_fetch, self._crawl)
-
-    def _try_fetch(self) -> list[AzureServicePrincipalInfo]:
-        for row in self._fetch(f"SELECT * FROM {self._schema}.{self._table}"):
-            yield AzureServicePrincipalInfo(*row)
-
-
-class PipelinesCrawler(CrawlerBase):
-    def __init__(self, ws: WorkspaceClient, sbe: SqlBackend, schema):
-        super().__init__(sbe, "hive_metastore", schema, "pipelines", PipelineInfo)
-        self._ws = ws
-
-    def _crawl(self) -> list[PipelineInfo]:
-        all_pipelines = list(self._ws.pipelines.list_pipelines())
-        return list(self._assess_pipelines(all_pipelines))
-
-    def _assess_pipelines(self, all_pipelines):
-        for pipeline in all_pipelines:
-            pipeline_info = PipelineInfo(pipeline.pipeline_id, pipeline.name, pipeline.creator_user_name, 1, "")
-            failures = []
-            pipeline_config = self._ws.pipelines.get(pipeline.pipeline_id).spec.configuration
-            if pipeline_config:
-                if _azure_sp_conf_present_check(pipeline_config):
-                    failures.append(f"{_AZURE_SP_CONF_FAILURE_MSG} pipeline.")
-
-            pipeline_info.failures = json.dumps(failures)
-            if len(failures) > 0:
-                pipeline_info.success = 0
-            yield pipeline_info
-
-    def snapshot(self) -> list[PipelineInfo]:
-        return self._snapshot(self._try_fetch, self._crawl)
-
-    def _try_fetch(self) -> list[PipelineInfo]:
-        for row in self._fetch(f"SELECT * FROM {self._schema}.{self._table}"):
-            yield PipelineInfo(*row)
-
-
-class ClustersCrawler(CrawlerBase):
-    def __init__(self, ws: WorkspaceClient, sbe: SqlBackend, schema):
-        super().__init__(sbe, "hive_metastore", schema, "clusters", ClusterInfo)
-        self._ws = ws
-
-    def _crawl(self) -> list[ClusterInfo]:
-        all_clusters = list(self._ws.clusters.list())
-        return list(self._assess_clusters(all_clusters))
-
-    def _assess_clusters(self, all_clusters):
-        for cluster in all_clusters:
-            if cluster.cluster_source == ClusterSource.JOB:
-                continue
-            cluster_info = ClusterInfo(cluster.cluster_id, cluster.cluster_name, cluster.creator_user_name, 1, "")
-            support_status = spark_version_compatibility(cluster.spark_version)
-            failures = []
-            if support_status != "supported":
-                failures.append(f"not supported DBR: {cluster.spark_version}")
-
-            if cluster.spark_conf is not None:
-                for k in INCOMPATIBLE_SPARK_CONFIG_KEYS:
-                    if k in cluster.spark_conf:
-                        failures.append(f"unsupported config: {k}")
-
-                for value in cluster.spark_conf.values():
-                    if "dbfs:/mnt" in value or "/dbfs/mnt" in value:
-                        failures.append(f"using DBFS mount in configuration: {value}")
-
-                # Checking if Azure cluster config is present in spark config
-                if _azure_sp_conf_present_check(cluster.spark_conf):
-                    failures.append(f"{_AZURE_SP_CONF_FAILURE_MSG} cluster.")
-
-            # Checking if Azure cluster config is present in cluster policies
-            if cluster.policy_id:
-                try:
-                    policy = self._ws.cluster_policies.get(cluster.policy_id)
-                    if policy.definition:
-                        if _azure_sp_conf_present_check(json.loads(policy.definition)):
-                            failures.append(f"{_AZURE_SP_CONF_FAILURE_MSG} cluster.")
-                    if policy.policy_family_definition_overrides:
-                        if _azure_sp_conf_present_check(json.loads(policy.policy_family_definition_overrides)):
-                            failures.append(f"{_AZURE_SP_CONF_FAILURE_MSG} cluster.")
-                except DatabricksError as err:
-                    logger.warning(f"Error retrieving cluster policy {cluster.policy_id}. Error: {err}")
-
-            if cluster.init_scripts:
-                for init_script_info in cluster.init_scripts:
-                    init_script_data = _get_init_script_data(self._ws, init_script_info)
-                    if not init_script_data:
-                        continue
-                    if not _azure_sp_conf_in_init_scripts(init_script_data):
-                        continue
-                    failures.append(f"{_AZURE_SP_CONF_FAILURE_MSG} cluster.")
-
-            cluster_info.failures = json.dumps(failures)
-            if len(failures) > 0:
-                cluster_info.success = 0
-            yield cluster_info
-
-    def snapshot(self) -> list[ClusterInfo]:
-        return self._snapshot(self._try_fetch, self._crawl)
-
-    def _try_fetch(self) -> list[ClusterInfo]:
-        for row in self._fetch(f"SELECT * FROM {self._schema}.{self._table}"):
-            yield ClusterInfo(*row)
-
-
-class JobsCrawler(CrawlerBase):
-    def __init__(self, ws: WorkspaceClient, sbe: SqlBackend, schema):
-        super().__init__(sbe, "hive_metastore", schema, "jobs", JobInfo)
-        self._ws = ws
-
-    @staticmethod
-    def _get_cluster_configs_from_all_jobs(all_jobs, all_clusters_by_id):
-        for j in all_jobs:
-            if j.settings.job_clusters is not None:
-                for jc in j.settings.job_clusters:
-                    if jc.new_cluster is None:
-                        continue
-                    yield j, jc.new_cluster
-
-            for t in j.settings.tasks:
-                if t.existing_cluster_id is not None:
-                    interactive_cluster = all_clusters_by_id.get(t.existing_cluster_id, None)
-                    if interactive_cluster is None:
-                        continue
-                    yield j, interactive_cluster
-
-                elif t.new_cluster is not None:
-                    yield j, t.new_cluster
-
-    def _crawl(self) -> list[JobInfo]:
-        all_jobs = list(self._ws.jobs.list(expand_tasks=True))
-        all_clusters = {c.cluster_id: c for c in self._ws.clusters.list()}
-        return self._assess_jobs(all_jobs, all_clusters)
-
-    def _assess_jobs(self, all_jobs: list[BaseJob], all_clusters_by_id) -> list[JobInfo]:
-        job_assessment = {}
-        job_details = {}
-        for job in all_jobs:
-            job_assessment[job.job_id] = set()
-            job_details[job.job_id] = JobInfo(str(job.job_id), job.settings.name, job.creator_user_name, 1, "")
-
-        for job, cluster_config in self._get_cluster_configs_from_all_jobs(all_jobs, all_clusters_by_id):
-            support_status = spark_version_compatibility(cluster_config.spark_version)
-            if support_status != "supported":
-                job_assessment[job.job_id].add(f"not supported DBR: {cluster_config.spark_version}")
-
-            if cluster_config.spark_conf is not None:
-                for k in INCOMPATIBLE_SPARK_CONFIG_KEYS:
-                    if k in cluster_config.spark_conf:
-                        job_assessment[job.job_id].add(f"unsupported config: {k}")
-
-                for value in cluster_config.spark_conf.values():
-                    if "dbfs:/mnt" in value or "/dbfs/mnt" in value:
-                        job_assessment[job.job_id].add(f"using DBFS mount in configuration: {value}")
-
-                # Checking if Azure cluster config is present in spark config
-                if _azure_sp_conf_present_check(cluster_config.spark_conf):
-                    job_assessment[job.job_id].add(f"{_AZURE_SP_CONF_FAILURE_MSG} Job cluster.")
-
-            # Checking if Azure cluster config is present in cluster policies
-            if cluster_config.policy_id:
-                try:
-                    policy = self._ws.cluster_policies.get(cluster_config.policy_id)
-                    if policy.definition:
-                        if _azure_sp_conf_present_check(json.loads(policy.definition)):
-                            job_assessment[job.job_id].add(f"{_AZURE_SP_CONF_FAILURE_MSG} Job cluster.")
-                    if policy.policy_family_definition_overrides:
-                        if _azure_sp_conf_present_check(json.loads(policy.policy_family_definition_overrides)):
-                            job_assessment[job.job_id].add(f"{_AZURE_SP_CONF_FAILURE_MSG} Job cluster.")
-                except DatabricksError as err:
-                    logger.warning(f"Error retrieving cluster policy {cluster_config.policy_id}. Error: {err}")
-
-            if cluster_config.init_scripts:
-                for init_script_info in cluster_config.init_scripts:
-                    init_script_data = _get_init_script_data(self._ws, init_script_info)
-                    if not init_script_data:
-                        continue
-                    if not _azure_sp_conf_in_init_scripts(init_script_data):
-                        continue
-                    job_assessment[job.job_id].add(f"{_AZURE_SP_CONF_FAILURE_MSG} Job cluster.")
-
-        for job_key in job_details.keys():
-            job_details[job_key].failures = json.dumps(list(job_assessment[job_key]))
-            if len(job_assessment[job_key]) > 0:
-                job_details[job_key].success = 0
-        return list(job_details.values())
-
-    def snapshot(self) -> list[JobInfo]:
-        return self._snapshot(self._try_fetch, self._crawl)
-
-    def _try_fetch(self) -> list[JobInfo]:
-        for row in self._fetch(f"SELECT * FROM {self._schema}.{self._table}"):
-            yield JobInfo(*row)
-
-
-class ExternallyOrchestratedJobRunsWithFailingConfigCrawler(CrawlerBase):
-    """
-    This class will look for job runs that are sent from external orchestrators that have
-    a failing configuration with UC
-    - There will be no persisted job id, ie job id will not be in list jobs
-    - The data security mode is None AND the DBR>=11.3
-
-    Return a list of records, one per failing job, with a task count of affected tasks
-    and the lowest DBR version across all tasks
-    """
-
-    def __init__(self, ws: WorkspaceClient, sbe: SqlBackend, schema):
-        super().__init__(
-            sbe,
-            "hive_metastore",
-            schema,
-            "ext_orc_job_runs_with_failing_config",
-            ExternallyOrchestratedJobRunWithFailingConfiguration,
-        )
-        self._ws = ws
-
-    def _crawl(self) -> list[ExternallyOrchestratedJobRunWithFailingConfiguration]:
-        no_of_days_back = datetime.timedelta(days=30)  # todo make configurable in yaml?
-        start_time_from = datetime.datetime.now() - no_of_days_back
-        # todo figure out if we need to specify a default timezone
-        all_job_runs = list(
-            self._ws.jobs.list_runs(
-                expand_tasks=True,
-                start_time_from=start_time_from,
-                start_time_to=datetime.datetime.now(),
-                run_type=RunType.SUBMIT_RUN,
-            )
-        )
-        all_jobs = list(self._ws.jobs.list())
-        all_clusters: dict[str, ClusterDetails] = {c.cluster_id: c for c in self._ws.clusters.list()}
-        return self._assess_job_runs(all_clusters, all_job_runs, all_jobs)
-
-    def _retrieve_hash_values_from_task(self, task: RunTask) -> list[str]:
-        """
-        Retrieve all hashable attributes and append to a list with None removed
-        - specifically ignore parameters as these change.
-        """
-        hash_values = []
-        if task.notebook_task is not None:
-            hash_values.append(task.notebook_task.notebook_path)
-        if task.spark_python_task is not None:
-            hash_values.append(task.spark_python_task.python_file)
-        if task.spark_submit_task is not None:
-            hash_values.append(task.spark_submit_task.parameters)
-        if task.spark_jar_task is not None:
-            hash_values.append(task.spark_jar_task.jar_uri)
-            hash_values.append(task.spark_jar_task.main_class_name)
-        if task.pipeline_task is not None:
-            hash_values.append(task.pipeline_task.pipeline_id)
-        if task.python_wheel_task is not None:
-            hash_values.append(task.python_wheel_task.package_name)
-            hash_values.append(task.python_wheel_task.entry_point)
-        if task.sql_task is not None:
-            hash_values.append(task.sql_task.file.path)
-            hash_values.append(task.sql_task.alert.alert_id)
-            hash_values.append(task.sql_task.dashboard.dashboard_id)
-            hash_values.append(task.sql_task.query.query_id)
-        if task.dbt_task is not None:
-            task.dbt_task.commands.sort()
-            hash_values.append(task.dbt_task.schema)
-            hash_values.append(task.dbt_task.catalog)
-            hash_values.append(task.dbt_task.warehouse_id)
-            hash_values.append(task.dbt_task.project_directory)
-            hash_values.append(",".join(task.dbt_task.commands))
-        if task.condition_task is not None:
-            hash_values.append(task.condition_task.op.value)
-            hash_values.append(task.condition_task.right)
-            hash_values.append(task.condition_task.left)
-            hash_values.append(task.condition_task.outcome)
-        if task.run_job_task is not None:
-            hash_values.append(task.run_job_task.job_id)
-        if task.git_source is not None:
-            hash_values.append(task.git_source.git_url)
-            hash_values.append(task.git_source.git_tag)
-            hash_values.append(task.git_source.git_branch)
-            hash_values.append(task.git_source.git_commit)
-            hash_values.append(task.git_source.git_provider)
-            hash_values.append(task.git_source.git_snapshot.used_commit)
-
-        return [str(value) for value in hash_values if value is not None]
-
-    def _assess_job_runs(
-        self, all_clusters: dict[str, ClusterDetails], all_job_runs: list[BaseRun], all_jobs: list[BaseJob]
-    ) -> list[ExternallyOrchestratedJobRunWithFailingConfiguration]:
-        """
-        Returns a list of ExternallyOrchestratedJobRunWithFailingConfiguration
-        """
-        all_persisted_job_ids = [x.job_id for x in all_jobs]
-        not_persisted_job_runs = list(
-            filter(lambda jr: jr.job_id is None or jr.job_id not in all_persisted_job_ids, all_job_runs)
-        )
-        ext_orc_job_runs_with_failing_configuration: dict[
-            str, ExternallyOrchestratedJobRunWithFailingConfiguration
-        ] = {}
-        for job_run in not_persisted_job_runs:
-            num_tasks_with_failing_configuration = 0
-            lowest_dbr = None
-            hashable_items = []
-            all_tasks = job_run.tasks if job_run.tasks is not None else []
-            for task in sorted(all_tasks, key=lambda x: x.task_key):
-                task_cluster = get_job_cluster_from_task(task, job_run, all_clusters)
-                if task_cluster is None:
-                    continue
-                if task_cluster.data_security_mode is None and spark_version_greater_than(
-                    task_cluster.spark_version, LOWEST_COMPATIBLE_DBR
-                ):
-                    if lowest_dbr is None or spark_version_greater_than(
-                        lowest_dbr,
-                        task_cluster.spark_version,
-                    ):
-                        lowest_dbr = task_cluster.spark_version
-                    num_tasks_with_failing_configuration += 1
-                    hashable_items.extend(self._retrieve_hash_values_from_task(task))
-            if num_tasks_with_failing_configuration > 0:
-                hashed_id = sha256(bytes("|".join(hashable_items).encode("utf-8"))).hexdigest()
-                ext_orc_job_runs_with_failing_configuration[
-                    hashed_id
-                ] = ExternallyOrchestratedJobRunWithFailingConfiguration(
-                    run_id=job_run.run_id,
-                    hashed_id=hashed_id,
-                    num_tasks_with_failing_configuration=num_tasks_with_failing_configuration,
-                    spark_version=lowest_dbr,
-                )
-
-        return list(ext_orc_job_runs_with_failing_configuration.values())
-
-    def snapshot(self) -> list[ExternallyOrchestratedJobRunWithFailingConfiguration]:
-        return self._snapshot(self._try_fetch, self._crawl)
-
-    def _try_fetch(self) -> list[ExternallyOrchestratedJobRunWithFailingConfiguration]:
-        for row in self._fetch(f"SELECT * FROM {self._schema}.{self._table}"):
-            yield ExternallyOrchestratedJobRunWithFailingConfiguration(*row)
-=======
-    return "supported"
->>>>>>> a2b741a0
+    return "supported"