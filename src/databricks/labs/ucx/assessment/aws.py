import json
import logging
import re
import shutil
import subprocess
import typing
from collections.abc import Callable, Iterable
from dataclasses import dataclass
from functools import lru_cache, partial
from pathlib import PurePath

from databricks.labs.blueprint.installation import Installation
from databricks.labs.blueprint.parallel import Threads
from databricks.labs.blueprint.tui import Prompts
from databricks.sdk import WorkspaceClient
from databricks.sdk.errors import NotFound, ResourceDoesNotExist
from databricks.sdk.service.catalog import Privilege
from databricks.sdk.service.compute import Policy

from databricks.labs.ucx.config import WorkspaceConfig
from databricks.labs.ucx.framework.crawlers import StatementExecutionBackend
from databricks.labs.ucx.hive_metastore import ExternalLocations
from databricks.labs.ucx.hive_metastore.locations import ExternalLocation

logger = logging.getLogger(__name__)


@dataclass
class AWSRole:
    path: str
    role_name: str
    role_id: str
    arn: str


@dataclass
class AWSPolicyAction:
    resource_type: str
    privilege: str
    resource_path: str


@dataclass
class AWSRoleAction:
    role_arn: str
    resource_type: str
    privilege: str
    resource_path: str

    @property
    def role_name(self):
        role_match = re.match(AWSInstanceProfile.ROLE_NAME_REGEX, self.role_arn)
        return role_match.group(1)


@dataclass
class AWSInstanceProfile:
    instance_profile_arn: str
    iam_role_arn: str | None = None

    ROLE_NAME_REGEX = r"arn:aws:iam::[0-9]+:(?:instance-profile|role)\/([a-zA-Z0-9+=,.@_-]*)$"

    @property
    def role_name(self) -> str | None:
        if self.iam_role_arn:
            arn = self.iam_role_arn
        else:
            arn = self.instance_profile_arn
        role_match = re.match(self.ROLE_NAME_REGEX, arn)
        if not role_match:
            logger.error(f"Role ARN is mismatched {self.iam_role_arn}")
            return None
        return role_match.group(1)


@lru_cache(maxsize=1024)
def run_command(command):
    logger.info(f"Invoking Command {command}")
    with subprocess.Popen(command.split(), stdout=subprocess.PIPE, stderr=subprocess.PIPE) as process:
        output, error = process.communicate()
        return process.returncode, output.decode("utf-8"), error.decode("utf-8")


class AWSResources:
    S3_ACTIONS: typing.ClassVar[set[str]] = {"s3:PutObject", "s3:GetObject", "s3:DeleteObject", "s3:PutObjectAcl"}
    S3_READONLY: typing.ClassVar[str] = "s3:GetObject"
    S3_REGEX: typing.ClassVar[str] = r"arn:aws:s3:::([a-zA-Z0-9\/+=,.@_-]*)\/\*$"
    S3_PREFIX: typing.ClassVar[str] = "arn:aws:s3:::"
    S3_PATH_REGEX: typing.ClassVar[str] = r"((s3:\/\/)|(s3a:\/\/))(.*)"
    UC_MASTER_ROLES_ARN: typing.ClassVar[list[str]] = [
        "arn:aws:iam::414351767826:role/unity-catalog-prod-UCMasterRole-14S5ZJVKOTYTL",
        "arn:aws:iam::707343435239:role/unity-catalog-dev-UCMasterRole-G3MMN8SP21FO",
    ]

    def __init__(self, profile: str, command_runner: Callable[[str], tuple[int, str, str]] = run_command):
        self._profile = profile
        self._command_runner = command_runner

    def validate_connection(self):
        validate_command = f"sts get-caller-identity --profile {self._profile}"
        result = self._run_json_command(validate_command)
        if result:
            logger.info(result)
            return result
        return None

    def list_role_policies(self, role_name: str):
        list_policies_cmd = f"iam list-role-policies --profile {self._profile} --role-name {role_name}"
        policies = self._run_json_command(list_policies_cmd)
        if not policies:
            return []
        return policies.get("PolicyNames", [])

    def list_attached_policies_in_role(self, role_name: str):
        list_attached_policies_cmd = (
            f"iam list-attached-role-policies --profile {self._profile} --role-name {role_name}"
        )
        policies = self._run_json_command(list_attached_policies_cmd)
        if not policies:
            return []
        attached_policies = []
        for policy in policies.get("AttachedPolicies", []):
            attached_policies.append(policy.get("PolicyArn"))
        return attached_policies

    def list_all_uc_roles(self) -> list[AWSRole]:
        roles = self._run_json_command(f"iam list-roles --profile {self._profile}")
        uc_roles: list[AWSRole] = []
        roles = roles.get("Roles")
        if not roles:
            logger.warning("list-roles couldn't find any roles")
            return uc_roles
        for role in roles:
            policy_document = role.get("AssumeRolePolicyDocument")
            if not policy_document:
                continue
            for statement in policy_document["Statement"]:
                effect = statement.get("Effect")
                action = statement.get("Action")
                principal = statement.get("Principal")
                if not (effect and action and principal):
                    continue
                if effect != "Allow":
                    continue
                if action != "sts:AssumeRole":
                    continue
                principal = principal.get("AWS")
                if not principal:
                    continue
                if not self._is_uc_principal(principal):
                    continue
                uc_roles.append(
                    AWSRole(
                        role_id=role.get("RoleId"),
                        role_name=role.get("RoleName"),
                        arn=role.get("Arn"),
                        path=role.get("Path"),
                    )
                )

        return uc_roles

    def _is_uc_principal(self, principal):
        if isinstance(principal, list):
            for single_principal in principal:
                if single_principal in self.UC_MASTER_ROLES_ARN:
                    return True
            return False
        return principal in self.UC_MASTER_ROLES_ARN

    def get_role_policy(self, role_name, policy_name: str | None = None, attached_policy_arn: str | None = None):
        if policy_name:
            get_policy = (
                f"iam get-role-policy --profile {self._profile} --role-name {role_name} " f"--policy-name {policy_name}"
            )
        elif attached_policy_arn:
            get_attached_policy = f"iam get-policy --profile {self._profile} --policy-arn {attached_policy_arn}"
            attached_policy = self._run_json_command(get_attached_policy)
            if not attached_policy:
                return []
            policy_version = attached_policy["Policy"]["DefaultVersionId"]
            get_policy = (
                f"iam get-policy-version --profile {self._profile} --policy-arn {attached_policy_arn} "
                f"--version-id {policy_version}"
            )
        else:
            logger.error("Failed to retrieve role. No role name or attached role ARN specified.")
            return []
        policy = self._run_json_command(get_policy)
        if not policy:
            return []
        if policy_name:
            actions = policy["PolicyDocument"].get("Statement", [])
        else:
            actions = policy["PolicyVersion"]["Document"].get("Statement", [])
        return self._policy_actions(actions)

    def _policy_actions(self, actions):
        policy_actions = []
        for action in actions:
            if action.get("Effect", "Deny") != "Allow":
                continue
            actions = action["Action"]
            s3_actions = self._s3_actions(actions)
            if not s3_actions or self.S3_READONLY not in s3_actions:
                continue
            privilege = Privilege.WRITE_FILES.value
            for s3_action_type in self.S3_ACTIONS:
                if s3_action_type not in s3_actions:
                    privilege = Privilege.READ_FILES.value
                    continue
            for resource in action.get("Resource", []):
                match = re.match(self.S3_REGEX, resource)
                if match:
                    policy_actions.append(AWSPolicyAction("s3", privilege, f"s3://{match.group(1)}"))
                    policy_actions.append(AWSPolicyAction("s3", privilege, f"s3a://{match.group(1)}"))
        return policy_actions

    def _s3_actions(self, actions):
        s3_actions = []
        if isinstance(actions, list):
            for single_action in actions:
                if single_action in self.S3_ACTIONS:
                    s3_actions.append(single_action)
                    continue
        elif actions in self.S3_ACTIONS:
            s3_actions = [actions]
        return s3_actions

    def _aws_role_trust_doc(self, external_id="0000"):
        return self._get_json_for_cli(
            {
                "Version": "2012-10-17",
                "Statement": [
                    {
                        "Effect": "Allow",
                        "Principal": {
                            "AWS": "arn:aws:iam::414351767826:role/unity-catalog-prod-UCMasterRole-14S5ZJVKOTYTL"
                        },
                        "Action": "sts:AssumeRole",
                        "Condition": {"StringEquals": {"sts:ExternalId": external_id}},
                    }
                ],
            }
        )

    def _aws_s3_policy(self, s3_prefixes, account_id, role_name, kms_key=None):
        """
        Create the UC IAM policy for the given S3 prefixes, account ID, role name, and KMS key.
        """
        s3_prefixes_strip = set()
        for path in s3_prefixes:
            match = re.match(AWSResources.S3_PATH_REGEX, path)
            if match:
                s3_prefixes_strip.add(match.group(4))

<<<<<<< HEAD
        s3_prefixes_enriched = sorted([self.S3_PREFIX + s3_prefix for s3_prefix in s3_prefixes_strip])
=======
    def add_uc_role_policy(
        self, role_name: str, policy_name: str, s3_prefixes: set[str], account_id: str, kms_key=None
    ) -> bool:
        s3_prefixes_enriched = sorted(
            [f"{self.S3_PREFIX}{s3_prefix}" for s3_prefix in s3_prefixes]
            + [f"{self.S3_PREFIX}{s3_prefix}/*" for s3_prefix in s3_prefixes]
        )
>>>>>>> 2b22656c
        statement = [
            {
                "Action": ["s3:GetObject", "s3:PutObject", "s3:DeleteObject", "s3:ListBucket", "s3:GetBucketLocation"],
                "Resource": s3_prefixes_enriched,
                "Effect": "Allow",
            },
            {
                "Action": ["sts:AssumeRole"],
                "Resource": [f"arn:aws:iam::{account_id}:role/{role_name}"],
                "Effect": "Allow",
            },
        ]
        if kms_key:
            statement.append(
                {
                    "Action": ["kms:Decrypt", "kms:Encrypt", "kms:GenerateDataKey*"],
                    "Resource": [f"arn:aws:kms:{kms_key}"],
                    "Effect": "Allow",
                }
            )
        return self._get_json_for_cli(
            {
                "Version": "2012-10-17",
                "Statement": statement,
            }
        )

    def _add_role(self, role_name: str, assume_role_json: str) -> str | None:
        """
        Create an AWS role with the given name and assume role policy document.
        """
        add_role = self._run_json_command(
            f"iam create-role --role-name {role_name} --assume-role-policy-document {assume_role_json}"
        )
        if not add_role:
            return None
        return add_role["Role"]["Arn"]

    def add_uc_role(self, role_name: str) -> str | None:
        """
        Create an IAM role for Unity Catalog to access the S3 buckets.
        the AssumeRole condition will be modified later with the external ID captured from the UC credential.
        https://docs.databricks.com/en/connect/unity-catalog/storage-credentials.html
        """
        return self._add_role(role_name, self._aws_role_trust_doc())

    def update_uc_trust_role(self, role_name: str, external_id: str = "0000") -> str | None:
        """
        Modify an existing IAM role for Unity Catalog to access the S3 buckets with the external ID
        captured from the UC credential.
        https://docs.databricks.com/en/connect/unity-catalog/storage-credentials.html
        """
        update_role = self._run_json_command(
            f"iam update-assume-role-policy --role-name {role_name} --policy-document {self._aws_role_trust_doc(external_id)}"
        )
        if not update_role:
            return None
        return update_role["Role"]["Arn"]

    def put_role_policy(
        self, role_name: str, policy_name: str, s3_prefixes: set[str], account_id: str, kms_key=None
    ) -> bool:
        if not self._run_command(
            f"iam put-role-policy --role-name {role_name} "
            f"--policy-name {policy_name} "
            f"--policy-document {self._aws_s3_policy(s3_prefixes, account_id, role_name, kms_key)}"
        ):
            return False
        return True

    def add_migration_role(self, role_name: str) -> str | None:
        aws_role_trust_doc = {
            "Version": "2012-10-17",
            "Statement": [
                {"Effect": "Allow", "Principal": {"Service": "ec2.amazonaws.com"}, "Action": "sts:AssumeRole"}
            ],
        }
        assume_role_json = self._get_json_for_cli(aws_role_trust_doc)
        return self._add_role(role_name, assume_role_json)

    def get_instance_profile(self, instance_profile_name: str) -> str | None:
        instance_profile = self._run_json_command(
            f"iam get-instance-profile --instance-profile-name {instance_profile_name}"
        )

        if not instance_profile:
            return None

        return instance_profile["InstanceProfile"]["Arn"]

    def create_instance_profile(self, instance_profile_name: str) -> str | None:
        instance_profile = self._run_json_command(
            f"iam create-instance-profile --instance-profile-name {instance_profile_name}"
        )

        if not instance_profile:
            return None

        return instance_profile["InstanceProfile"]["Arn"]

    def add_role_to_instance_profile(self, instance_profile_name: str, role_name: str):
        # there can only be one role associated with iam instance profile
        self._run_command(
            f"iam add-role-to-instance-profile --instance-profile-name {instance_profile_name} --role-name {role_name}"
        )

    def is_role_exists(self, role_name: str) -> bool:
        """
        Check if the given role exists in the AWS account.
        """
        result = self._run_json_command(f"iam list-roles --profile {self._profile}")
        roles = result.get("Roles", [])
        for role in roles:
            if role["RoleName"] == role_name:
                return True
        return False

    def _run_json_command(self, command: str):
        aws_cmd = shutil.which("aws")
        code, output, error = self._command_runner(f"{aws_cmd} {command} --output json")
        if code != 0:
            logger.error(error)
            return None
        return json.loads(output)

    def _run_command(self, command: str):
        aws_cmd = shutil.which("aws")
        code, _, error = self._command_runner(f"{aws_cmd} {command} --output json")
        if code != 0:
            logger.error(error)
            return False
        return True

    @staticmethod
    def _get_json_for_cli(input_json: dict) -> str:
        return json.dumps(input_json).replace('\n', '').replace(" ", "")


class AWSResourcePermissions:
    UC_ROLES_FILE_NAMES: typing.ClassVar[str] = "uc_roles_access.csv"
    INSTANCE_PROFILES_FILE_NAMES: typing.ClassVar[str] = "aws_instance_profile_info.csv"

    def __init__(
        self,
        installation: Installation,
        ws: WorkspaceClient,
        backend: StatementExecutionBackend,
        aws_resources: AWSResources,
        external_locations: ExternalLocations,
        schema: str,
        aws_account_id=None,
        kms_key=None,
    ):
        self._installation = installation
        self._aws_resources = aws_resources
        self._backend = backend
        self._ws = ws
        self._locations = external_locations
        self._schema = schema
        self._aws_account_id = aws_account_id
        self._kms_key = kms_key
        self._filename = self.INSTANCE_PROFILES_FILE_NAMES

    @classmethod
    def for_cli(cls, ws: WorkspaceClient, installation, backend, aws, schema, kms_key=None):
        config = installation.load(WorkspaceConfig)
        caller_identity = aws.validate_connection()
        locations = ExternalLocations(ws, backend, config.inventory_database)
        if not caller_identity:
            raise ResourceWarning("AWS CLI is not configured properly.")
        return cls(
            installation,
            ws,
            backend,
            aws,
            locations,
            schema,
            caller_identity.get("Account"),
            kms_key,
        )

    def create_uc_roles_cli(self, *, single_role=True, role_name="UC_ROLE", policy_name="UC_POLICY"):
        # Get the missing paths
        # Identify the S3 prefixes
        # Create the roles and policies for the missing S3 prefixes
        # If single_role is True, create a single role and policy for all the missing S3 prefixes
        # If single_role is False, create a role and policy for each missing S3 prefix
        missing_paths = self._identify_missing_paths()
        s3_prefixes = set()
        for missing_path in missing_paths:
            match = re.match(AWSResources.S3_PATH_REGEX, missing_path)
            if match:
                s3_prefixes.add(missing_path)
        if single_role:
            if self._aws_resources.add_uc_role(role_name):
                self._aws_resources.put_role_policy(
                    role_name, policy_name, s3_prefixes, self._aws_account_id, self._kms_key
                )
        else:
            role_id = 1
            for s3_prefix in sorted(list(s3_prefixes)):
                if self._aws_resources.add_uc_role(f"{role_name}-{role_id}"):
                    self._aws_resources.put_role_policy(
                        f"{role_name}-{role_id}",
                        f"{policy_name}-{role_id}",
                        {s3_prefix},
                        self._aws_account_id,
                        self._kms_key,
                    )
                role_id += 1

    def update_uc_role_trust_policy(self, role_name, external_id="0000"):
        return self._aws_resources.update_uc_trust_role(role_name, external_id)

    def save_uc_compatible_roles(self):
        uc_role_access = list(self._get_role_access())
        if len(uc_role_access) == 0:
            logger.warning("No mapping was generated.")
            return None
        return self._installation.save(uc_role_access, filename=self.UC_ROLES_FILE_NAMES)

    def load_uc_compatible_roles(self):
        try:
            role_actions = self._installation.load(list[AWSRoleAction], filename=self.UC_ROLES_FILE_NAMES)
        except ResourceDoesNotExist:
            self.save_uc_compatible_roles()
            role_actions = self._installation.load(list[AWSRoleAction], filename=self.UC_ROLES_FILE_NAMES)
        return role_actions

    def save_instance_profile_permissions(self) -> str | None:
        instance_profile_access = list(self._get_instance_profiles_access())
        if len(instance_profile_access) == 0:
            logger.warning("No mapping was generated.")
            return None
        return self._installation.save(instance_profile_access, filename=self.INSTANCE_PROFILES_FILE_NAMES)

    def is_role_exists(self, role_name: str) -> bool:
        return self._aws_resources.is_role_exists(role_name)

    def _get_instance_profiles(self) -> Iterable[AWSInstanceProfile]:
        instance_profiles = self._ws.instance_profiles.list()
        result_instance_profiles = []
        for instance_profile in instance_profiles:
            if not instance_profile.iam_role_arn:
                instance_profile.iam_role_arn = instance_profile.instance_profile_arn.replace(
                    "instance-profile", "role"
                )
            result_instance_profiles.append(
                AWSInstanceProfile(instance_profile.instance_profile_arn, instance_profile.iam_role_arn)
            )

        return result_instance_profiles

    def _get_instance_profiles_access(self):
        instance_profiles = list(self._get_instance_profiles())
        tasks = []
        for instance_profile in instance_profiles:
            tasks.append(
                partial(self._get_role_access_task, instance_profile.instance_profile_arn, instance_profile.role_name)
            )
        # Aggregating the outputs from all the tasks
        return sum(Threads.strict("Scanning Instance Profiles", tasks), [])

    def _get_role_access(self):
        roles = list(self._aws_resources.list_all_uc_roles())
        tasks = []
        for role in roles:
            tasks.append(partial(self._get_role_access_task, role.arn, role.role_name))
        # Aggregating the outputs from all the tasks
        return sum(Threads.strict("Scanning Roles", tasks), [])

    def _get_role_access_task(self, arn: str, role_name: str):
        policy_actions = []
        policies = list(self._aws_resources.list_role_policies(role_name))
        for policy in policies:
            actions = self._aws_resources.get_role_policy(role_name, policy_name=policy)
            for action in actions:
                policy_actions.append(
                    AWSRoleAction(
                        arn,
                        action.resource_type,
                        action.privilege,
                        action.resource_path,
                    )
                )
        attached_policies = self._aws_resources.list_attached_policies_in_role(role_name)
        for attached_policy in attached_policies:
            actions = list(self._aws_resources.get_role_policy(role_name, attached_policy_arn=attached_policy))
            for action in actions:
                policy_actions.append(
                    AWSRoleAction(
                        arn,
                        action.resource_type,
                        action.privilege,
                        action.resource_path,
                    )
                )
        return policy_actions

    def _identify_missing_paths(self):
        external_locations = self._locations.snapshot()
        compatible_roles = self.load_uc_compatible_roles()
        missing_paths = set()
        for external_location in external_locations:
            path = PurePath(external_location.location)
            matching_role = False
            for role in compatible_roles:
                if path.match(role.resource_path):
                    matching_role = True
                    continue
            if matching_role:
                continue
            missing_paths.add(external_location.location)
        return missing_paths

    def _identify_missing_external_locations(
        self,
        external_locations: Iterable[ExternalLocation],
        existing_paths: list[str],
        compatible_roles: list[AWSRoleAction],
    ) -> set[tuple[str, str]]:
        # Get recommended external locations
        # Get existing external locations
        # Get list of paths from get_uc_compatible_roles
        # Identify recommended external location paths that don't have an external location and return them
        missing_paths = set()
        for external_location in external_locations:
            existing = False
            for path in existing_paths:
                if path in external_location.location:
                    existing = True
                    continue
            if existing:
                continue
            new_path = PurePath(external_location.location)
            matching_role = None
            for role in compatible_roles:
                if new_path.match(role.resource_path + "/*"):
                    matching_role = role.role_arn
                    continue
            if matching_role:
                missing_paths.add((external_location.location, matching_role))

        return missing_paths

    def _get_existing_credentials_dict(self):
        credentials = self._ws.storage_credentials.list()
        credentials_dict = {}
        for credential in credentials:
            credentials_dict[credential.aws_iam_role.role_arn] = credential.name
        return credentials_dict

    def _get_cluster_policy(self, policy_id: str | None) -> Policy:
        if not policy_id:
            msg = "Cluster policy not found in UCX config"
            logger.error(msg)
            raise NotFound(msg) from None
        try:
            return self._ws.cluster_policies.get(policy_id=policy_id)
        except NotFound as err:
            msg = f"UCX Policy {policy_id} not found, please reinstall UCX"
            logger.error(msg)
            raise NotFound(msg) from err

    def _get_iam_role_from_cluster_policy(self, cluster_policy_definition: str) -> str | None:
        definition_dict = json.loads(cluster_policy_definition)
        if definition_dict.get("aws_attributes.instance_profile_arn") is not None:
            instance_profile_arn = definition_dict.get("aws_attributes.instance_profile_arn").get("value")
            logger.info(f"Migration instance profile is set to {instance_profile_arn}")

            return AWSInstanceProfile(instance_profile_arn).role_name

        return None

    def _update_cluster_policy_with_instance_profile(self, policy: Policy, iam_instance_profile: AWSInstanceProfile):
        definition_dict = json.loads(str(policy.definition))
        definition_dict["aws_attributes.instance_profile_arn"] = {
            "type": "fixed",
            "value": iam_instance_profile.instance_profile_arn,
        }

        self._ws.cluster_policies.edit(str(policy.policy_id), str(policy.name), definition=json.dumps(definition_dict))

    def create_external_locations(self, location_init="UCX_location"):
        # For each path find out the role that has access to it
        # Find out the credential that is pointing to this path
        # Create external location for the path using the credential identified
        credential_dict = self._get_existing_credentials_dict()
<<<<<<< HEAD
        external_locations = self._locations.snapshot()
        existing_external_locations = self._ws.external_locations.list()
=======
        external_locations = ExternalLocations(self._ws, self._backend, self._schema).snapshot()
        existing_external_locations = list(self._ws.external_locations.list())
>>>>>>> 2b22656c
        existing_paths = [external_location.url for external_location in existing_external_locations]
        compatible_roles = self.load_uc_compatible_roles()
        missing_paths = self._identify_missing_external_locations(external_locations, existing_paths, compatible_roles)
        external_location_names = [external_location.name for external_location in existing_external_locations]
        external_location_num = 1
        for path, role_arn in missing_paths:
            if role_arn not in credential_dict:
                logger.error(f"Missing credential for role {role_arn} for path {path}")
                continue
            while True:
                external_location_name = f"{location_init}_{external_location_num}"
                if external_location_name not in external_location_names:
                    break
                external_location_num += 1
<<<<<<< HEAD
            self._ws.external_locations.create(external_location_name, path, credential_dict[role_arn])
            external_location_num += 1

    def get_instance_profile(self, instance_profile_name: str) -> AWSInstanceProfile | None:
        instance_profile_arn = self._aws_resources.get_instance_profile(instance_profile_name)

        if not instance_profile_arn:
            return None

        return AWSInstanceProfile(instance_profile_arn)

    def create_uber_principal(self, prompts: Prompts):

        config = self._installation.load(WorkspaceConfig)

        external_locations = self._locations.snapshot()
        s3_paths = {loc.location for loc in external_locations}

        if len(s3_paths) == 0:
            logger.info("No S3 paths to migrate found")
            return

        cluster_policy = self._get_cluster_policy(config.policy_id)
        iam_role_name_in_cluster_policy = self._get_iam_role_from_cluster_policy(str(cluster_policy.definition))

        iam_policy_name = f"UCX_MIGRATION_POLICY_{config.inventory_database}"
        if iam_role_name_in_cluster_policy and self.is_role_exists(iam_role_name_in_cluster_policy):
            if not prompts.confirm(
                f"We have identified existing UCX migration role \"{iam_role_name_in_cluster_policy}\" "
                f"in cluster policy \"{cluster_policy.name}\". "
                f"Do you want to update the role's migration policy?"
            ):
                return
            self._aws_resources.put_role_policy(
                iam_role_name_in_cluster_policy, iam_policy_name, s3_paths, self._aws_account_id, self._kms_key
            )
            logger.info(f"Cluster policy \"{cluster_policy.name}\" updated successfully")
            return

        iam_role_name = f"UCX_MIGRATION_ROLE_{config.inventory_database}"
        if self.is_role_exists(iam_role_name):
            if not prompts.confirm(
                f"We have identified existing UCX migration role \"{iam_role_name}\". "
                f"Do you want to update the role's migration iam policy "
                f"and add the role to UCX migration cluster policy \"{cluster_policy.name}\"?"
            ):
                return
            self._aws_resources.put_role_policy(
                iam_role_name, iam_policy_name, s3_paths, self._aws_account_id, self._kms_key
            )
        else:
            if not prompts.confirm(
                f"Do you want to create new migration role \"{iam_role_name}\" and "
                f"add the role to UCX migration cluster policy \"{cluster_policy.name}\"?"
            ):
                return
            role_arn = self._aws_resources.add_migration_role(iam_role_name)
            if not role_arn:
                logger.error("Could not create new IAM role")
                return
            instance_profile_arn = self._aws_resources.create_instance_profile(iam_role_name)
            if not instance_profile_arn:
                logger.error("Could not create instance profile")
                return
            # Add role to instance profile - they have the same name
            self._aws_resources.add_role_to_instance_profile(iam_role_name, iam_role_name)
        iam_instance_profile = self.get_instance_profile(iam_role_name)

        if iam_instance_profile:
            self._update_cluster_policy_with_instance_profile(cluster_policy, iam_instance_profile)
            logger.info(f"Cluster policy \"{cluster_policy.name}\" updated successfully")
=======
            self._ws.external_locations.create(
                external_location_name, path, credential_dict[role_arn], skip_validation=True
            )
            external_location_num += 1
>>>>>>> 2b22656c
<|MERGE_RESOLUTION|>--- conflicted
+++ resolved
@@ -254,17 +254,7 @@
             if match:
                 s3_prefixes_strip.add(match.group(4))
 
-<<<<<<< HEAD
         s3_prefixes_enriched = sorted([self.S3_PREFIX + s3_prefix for s3_prefix in s3_prefixes_strip])
-=======
-    def add_uc_role_policy(
-        self, role_name: str, policy_name: str, s3_prefixes: set[str], account_id: str, kms_key=None
-    ) -> bool:
-        s3_prefixes_enriched = sorted(
-            [f"{self.S3_PREFIX}{s3_prefix}" for s3_prefix in s3_prefixes]
-            + [f"{self.S3_PREFIX}{s3_prefix}/*" for s3_prefix in s3_prefixes]
-        )
->>>>>>> 2b22656c
         statement = [
             {
                 "Action": ["s3:GetObject", "s3:PutObject", "s3:DeleteObject", "s3:ListBucket", "s3:GetBucketLocation"],
@@ -653,13 +643,8 @@
         # Find out the credential that is pointing to this path
         # Create external location for the path using the credential identified
         credential_dict = self._get_existing_credentials_dict()
-<<<<<<< HEAD
         external_locations = self._locations.snapshot()
         existing_external_locations = self._ws.external_locations.list()
-=======
-        external_locations = ExternalLocations(self._ws, self._backend, self._schema).snapshot()
-        existing_external_locations = list(self._ws.external_locations.list())
->>>>>>> 2b22656c
         existing_paths = [external_location.url for external_location in existing_external_locations]
         compatible_roles = self.load_uc_compatible_roles()
         missing_paths = self._identify_missing_external_locations(external_locations, existing_paths, compatible_roles)
@@ -674,8 +659,9 @@
                 if external_location_name not in external_location_names:
                     break
                 external_location_num += 1
-<<<<<<< HEAD
-            self._ws.external_locations.create(external_location_name, path, credential_dict[role_arn])
+            self._ws.external_locations.create(
+                external_location_name, path, credential_dict[role_arn], skip_validation=True
+            )
             external_location_num += 1
 
     def get_instance_profile(self, instance_profile_name: str) -> AWSInstanceProfile | None:
@@ -745,10 +731,4 @@
 
         if iam_instance_profile:
             self._update_cluster_policy_with_instance_profile(cluster_policy, iam_instance_profile)
-            logger.info(f"Cluster policy \"{cluster_policy.name}\" updated successfully")
-=======
-            self._ws.external_locations.create(
-                external_location_name, path, credential_dict[role_arn], skip_validation=True
-            )
-            external_location_num += 1
->>>>>>> 2b22656c
+            logger.info(f"Cluster policy \"{cluster_policy.name}\" updated successfully")