import logging
from itertools import cycle
from unittest.mock import create_autospec

from databricks.labs.lsql.backends import MockBackend, SqlBackend
from databricks.sdk import WorkspaceClient
from databricks.sdk.service.catalog import CatalogInfo, SchemaInfo, TableInfo

from databricks.labs.ucx.hive_metastore.mapping import (
    Rule,
    TableMapping,
    TableToMigrate,
)
from databricks.labs.ucx.hive_metastore.table_migrate import TablesMigrate
from databricks.labs.ucx.hive_metastore.tables import Table, TablesCrawler, What

<<<<<<< HEAD
from .. import table_mapping_mock
from ..framework.mocks import MockBackend

=======
>>>>>>> c9453471
logger = logging.getLogger(__name__)


def test_migrate_dbfs_root_tables_should_produce_proper_queries(ws):
    errors = {}
    rows = {}
    backend = MockBackend(fails_on_first=errors, rows=rows)
    table_crawler = TablesCrawler(backend, "inventory_database")
    table_mapping = table_mapping_mock(["managed_dbfs", "managed_mnt", "managed_other"])
    table_migrate = TablesMigrate(table_crawler, ws, backend, table_mapping)
    table_migrate.migrate_tables()

    assert (
        "CREATE TABLE IF NOT EXISTS `ucx_default`.`db1_dst`.`managed_dbfs` DEEP CLONE "
        "`hive_metastore`.`db1_src`.`managed_dbfs`;"
    ) in list(backend.queries)
    assert "SYNC TABLE `ucx_default`.`db1_dst`.`managed_mnt` FROM `hive_metastore`.`db1_src`.`managed_mnt`;" in list(
        backend.queries
    )
    assert (
        "ALTER TABLE `hive_metastore`.`db1_src`.`managed_dbfs` "
        "SET TBLPROPERTIES ('upgraded_to' = '`ucx_default`.`db1_dst`.`managed_dbfs`');"
    ) in list(backend.queries)
    assert (
        f"ALTER TABLE `ucx_default`.`db1_dst`.`managed_dbfs` "
        f"SET TBLPROPERTIES ('upgraded_from' = '`hive_metastore`.`db1_src`.`managed_dbfs`' , "
        f"'{Table.UPGRADED_FROM_WS_PARAM}' = '12345');"
    ) in backend.queries
    assert (
        "SYNC TABLE `ucx_default`.`db1_dst`.`managed_other` FROM `hive_metastore`.`db1_src`.`managed_other`;"
        in list(backend.queries)
    )


def test_migrate_dbfs_root_tables_should_be_skipped_when_upgrading_external(ws):
    errors = {}
    rows = {}
    backend = MockBackend(fails_on_first=errors, rows=rows)
    table_crawler = TablesCrawler(backend, "inventory_database")
<<<<<<< HEAD
    table_mapping = table_mapping_mock(["managed_dbfs"])
=======
    ws = create_autospec(WorkspaceClient)
    table_mapping = create_autospec(TableMapping)
    table_mapping.get_tables_to_migrate.return_value = [
        TableToMigrate(
            Table("hive_metastore", "db1_src", "managed_dbfs", "MANAGED", "DELTA", "dbfs:/some_location"),
            Rule("workspace", "ucx_default", "db1_src", "db1_dst", "managed_dbfs", "managed_dbfs"),
        ),
    ]
>>>>>>> c9453471
    table_migrate = TablesMigrate(table_crawler, ws, backend, table_mapping)
    table_migrate.migrate_tables(what=What.EXTERNAL_SYNC)

    assert len(backend.queries) == 0


def test_migrate_external_tables_should_produce_proper_queries(ws):
    errors = {}
    rows = {}
    backend = MockBackend(fails_on_first=errors, rows=rows)
    table_crawler = TablesCrawler(backend, "inventory_database")
    table_mapping = table_mapping_mock(["external_src"])
    table_migrate = TablesMigrate(table_crawler, ws, backend, table_mapping)
    table_migrate.migrate_tables()

    assert (list(backend.queries)) == [
        "SYNC TABLE `ucx_default`.`db1_dst`.`external_dst` FROM `hive_metastore`.`db1_src`.`external_src`;",
        (
            f"ALTER TABLE `ucx_default`.`db1_dst`.`external_dst` "
            f"SET TBLPROPERTIES ('upgraded_from' = '`hive_metastore`.`db1_src`.`external_src`' , "
            f"'{Table.UPGRADED_FROM_WS_PARAM}' = '12345');"
        ),
    ]


def test_migrate_already_upgraded_table_should_produce_no_queries(ws):
    errors = {}
    rows = {}
    backend = MockBackend(fails_on_first=errors, rows=rows)
    table_crawler = TablesCrawler(backend, "inventory_database")
    ws.catalogs.list.return_value = [CatalogInfo(name="cat1")]
    ws.schemas.list.return_value = [
        SchemaInfo(catalog_name="cat1", name="test_schema1"),
    ]
    ws.tables.list.return_value = [
        TableInfo(
            catalog_name="cat1",
            schema_name="schema1",
            name="dest1",
            full_name="cat1.schema1.dest1",
            properties={"upgraded_from": "`hive_metastore`.`db1_src`.`external_src`"},
        ),
    ]

    table_mapping = create_autospec(TableMapping)
    table_mapping.get_tables_to_migrate.return_value = [
        TableToMigrate(
            Table("hive_metastore", "db1_src", "external_src", "EXTERNAL", "DELTA"),
            Rule("workspace", "cat1", "db1_src", "schema1", "external_src", "dest1"),
        )
    ]
    table_migrate = TablesMigrate(table_crawler, ws, backend, table_mapping)
    table_migrate.migrate_tables()

    assert len(backend.queries) == 0


def test_migrate_unsupported_format_table_should_produce_no_queries(ws):
    errors = {}
    rows = {}
    backend = MockBackend(fails_on_first=errors, rows=rows)
    table_crawler = TablesCrawler(backend, "inventory_database")

    table_mapping = table_mapping_mock(["external_src_unsupported"])
    table_migrate = TablesMigrate(table_crawler, ws, backend, table_mapping)
    table_migrate.migrate_tables()

    assert len(backend.queries) == 0


def test_migrate_view_should_produce_proper_queries(ws):
    errors = {}
    rows = {}
    backend = MockBackend(fails_on_first=errors, rows=rows)
    table_crawler = TablesCrawler(backend, "inventory_database")
    table_mapping = table_mapping_mock(["view"])
    table_migrate = TablesMigrate(table_crawler, ws, backend, table_mapping)
    table_migrate.migrate_tables()

    assert "CREATE VIEW IF NOT EXISTS `ucx_default`.`db1_dst`.`view_dst` AS SELECT * FROM table;" in list(
        backend.queries
    )
    assert (
        "ALTER VIEW `hive_metastore`.`db1_src`.`view_src` "
        "SET TBLPROPERTIES ('upgraded_to' = '`ucx_default`.`db1_dst`.`view_dst`');"
    ) in list(backend.queries)
    assert (
        f"ALTER VIEW `ucx_default`.`db1_dst`.`view_dst` "
        f"SET TBLPROPERTIES ('upgraded_from' = '`hive_metastore`.`db1_src`.`view_src`' , "
        f"'{Table.UPGRADED_FROM_WS_PARAM}' = '12345');"
    ) in list(backend.queries)


def get_table_migrate(ws, backend: SqlBackend) -> TablesMigrate:
    table_crawler = create_autospec(TablesCrawler)

    ws.catalogs.list.return_value = [CatalogInfo(name="cat1")]
    ws.schemas.list.return_value = [
        SchemaInfo(catalog_name="cat1", name="test_schema1"),
        SchemaInfo(catalog_name="cat1", name="test_schema2"),
    ]
    ws.tables.list.side_effect = cycle(
        [
            [
                TableInfo(
                    catalog_name="cat1",
                    schema_name="schema1",
                    name="dest1",
                    full_name="cat1.schema1.dest1",
                    properties={"upgraded_from": "`hive_metastore`.`test_schema1`.`test_table1`"},
                ),
                TableInfo(
                    catalog_name="cat1",
                    schema_name="schema1",
                    name="dest_view1",
                    full_name="cat1.schema1.dest_view1",
                    properties={"upgraded_from": "`hive_metastore`.`test_schema1`.`test_view1`"},
                ),
                TableInfo(
                    catalog_name="cat1",
                    schema_name="schema1",
                    name="dest2",
                    full_name="cat1.schema1.dest2",
                    properties={"upgraded_from": "`hive_metastore`.`test_schema1`.`test_table2`"},
                ),
            ],
            [
                TableInfo(
                    catalog_name="cat1",
                    schema_name="schema2",
                    name="dest3",
                    full_name="cat1.schema2.dest3",
                    properties={"upgraded_from": "`hive_metastore`.`test_schema2`.`test_table3`"},
                ),
            ],
        ]
    )

    simple_view = Table(
        object_type="VIEW",
        table_format="VIEW",
        catalog="hive_metastore",
        database="test_schema1",
        name="test_view1",
        view_text="SELECT * FROM SOMETHING ELSE",
        upgraded_to="cat1.schema1.dest_view1",
    )
    test_tables = [
        Table(
            object_type="EXTERNAL",
            table_format="DELTA",
            catalog="hive_metastore",
            database="test_schema1",
            name="test_table1",
            location="s3://some_location/table",
            upgraded_to="cat1.schema1.dest1",
        ),
        simple_view,
        Table(
            object_type="MANAGED",
            table_format="DELTA",
            catalog="hive_metastore",
            database="test_schema1",
            name="test_table2",
            location="dbfs:/dbfs_location/table",
            upgraded_to="cat1.schema1.dest2",
        ),
        Table(
            object_type="EXTERNAL",
            table_format="DELTA",
            catalog="hive_metastore",
            database="test_schema2",
            name="test_table3",
            location="s3://some_location/table",
            upgraded_to="cat1.schema2.dest3",
        ),
    ]
    table_crawler.snapshot.return_value = test_tables
    table_mapping = table_mapping_mock()
    table_migrate = TablesMigrate(table_crawler, ws, backend, table_mapping)
    return table_migrate


def test_revert_migrated_tables_skip_managed(ws):
    errors = {}
    rows = {}
    backend = MockBackend(fails_on_first=errors, rows=rows)
    table_migrate = get_table_migrate(ws, backend)
    table_migrate.revert_migrated_tables(schema="test_schema1")
    revert_queries = list(backend.queries)
    assert (
        "ALTER TABLE `hive_metastore`.`test_schema1`.`test_table1` UNSET TBLPROPERTIES IF EXISTS('upgraded_to');"
        in revert_queries
    )
    assert "DROP TABLE IF EXISTS `cat1`.`schema1`.`dest1`" in revert_queries
    assert (
        "ALTER VIEW `hive_metastore`.`test_schema1`.`test_view1` UNSET TBLPROPERTIES IF EXISTS('upgraded_to');"
        in revert_queries
    )
    assert "DROP VIEW IF EXISTS `cat1`.`schema1`.`dest_view1`" in revert_queries


def test_revert_migrated_tables_including_managed(ws):
    errors = {}
    rows = {}
    backend = MockBackend(fails_on_first=errors, rows=rows)
    table_migrate = get_table_migrate(ws, backend)
    # testing reverting managed tables
    table_migrate.revert_migrated_tables(schema="test_schema1", delete_managed=True)
    revert_with_managed_queries = list(backend.queries)
    assert (
        "ALTER TABLE `hive_metastore`.`test_schema1`.`test_table1` UNSET TBLPROPERTIES IF EXISTS('upgraded_to');"
        in revert_with_managed_queries
    )
    assert "DROP TABLE IF EXISTS `cat1`.`schema1`.`dest1`" in revert_with_managed_queries
    assert (
        "ALTER VIEW `hive_metastore`.`test_schema1`.`test_view1` UNSET TBLPROPERTIES IF EXISTS('upgraded_to');"
        in revert_with_managed_queries
    )
    assert "DROP VIEW IF EXISTS `cat1`.`schema1`.`dest_view1`" in revert_with_managed_queries
    assert (
        "ALTER TABLE `hive_metastore`.`test_schema1`.`test_table2` UNSET TBLPROPERTIES IF EXISTS('upgraded_to');"
        in revert_with_managed_queries
    )
    assert "DROP TABLE IF EXISTS `cat1`.`schema1`.`dest2`" in revert_with_managed_queries


def test_no_migrated_tables(ws):
    errors = {}
    rows = {}
    backend = MockBackend(fails_on_first=errors, rows=rows)
    table_crawler = create_autospec(TablesCrawler)
    ws = create_autospec(WorkspaceClient)
    table_mapping = create_autospec(TableMapping)
    table_mapping.load.return_value = [
        Rule("workspace", "catalog_1", "db1", "db1", "managed", "managed"),
    ]
    table_migrate = TablesMigrate(table_crawler, ws, backend, table_mapping)
    table_migrate.migrate_tables()
    table_migrate.revert_migrated_tables("test_schema1", "test_table1")
    ws.catalogs.list.assert_called()


def test_revert_report(ws, capsys):
    errors = {}
    rows = {}
    backend = MockBackend(fails_on_first=errors, rows=rows)
    table_migrate = get_table_migrate(ws, backend)
    table_migrate.print_revert_report(delete_managed=True)
    captured = capsys.readouterr()
    assert "test_schema1|1|0|1|0|1|0|0|" in captured.out.replace(" ", "")
    assert "test_schema2|1|0|0|0|0|0|0|" in captured.out.replace(" ", "")
    assert "- Migrated DBFS Root Tables will be deleted" in captured.out

    table_migrate.print_revert_report(delete_managed=False)
    captured = capsys.readouterr()
    assert "- Migrated DBFS Root Tables will be left intact" in captured.out


def test_empty_revert_report(ws):
    errors = {}
    rows = {}
    backend = MockBackend(fails_on_first=errors, rows=rows)
    table_crawler = create_autospec(TablesCrawler)

    ws.tables.list.side_effect = []
    table_mapping = table_mapping_mock()
    table_migrate = TablesMigrate(table_crawler, ws, backend, table_mapping)
    table_migrate.migrate_tables()
    assert not table_migrate.print_revert_report(delete_managed=False)


def test_is_upgraded(ws):
    errors = {}
    rows = {
        "SHOW TBLPROPERTIES `schema1`.`table1`": [
            {"key": "upgraded_to", "value": "fake_dest"},
        ],
        "SHOW TBLPROPERTIES `schema1`.`table2`": [
            {"key": "another_key", "value": "fake_value"},
        ],
    }
    backend = MockBackend(fails_on_first=errors, rows=rows)
    table_crawler = create_autospec(TablesCrawler)

    table_mapping = table_mapping_mock()
    table_migrate = TablesMigrate(table_crawler, ws, backend, table_mapping)
    table_migrate.migrate_tables()
    assert table_migrate.is_upgraded("schema1", "table1")
    assert not table_migrate.is_upgraded("schema1", "table2")<|MERGE_RESOLUTION|>--- conflicted
+++ resolved
@@ -14,12 +14,8 @@
 from databricks.labs.ucx.hive_metastore.table_migrate import TablesMigrate
 from databricks.labs.ucx.hive_metastore.tables import Table, TablesCrawler, What
 
-<<<<<<< HEAD
 from .. import table_mapping_mock
-from ..framework.mocks import MockBackend
-
-=======
->>>>>>> c9453471
+
 logger = logging.getLogger(__name__)
 
 
@@ -59,18 +55,7 @@
     rows = {}
     backend = MockBackend(fails_on_first=errors, rows=rows)
     table_crawler = TablesCrawler(backend, "inventory_database")
-<<<<<<< HEAD
     table_mapping = table_mapping_mock(["managed_dbfs"])
-=======
-    ws = create_autospec(WorkspaceClient)
-    table_mapping = create_autospec(TableMapping)
-    table_mapping.get_tables_to_migrate.return_value = [
-        TableToMigrate(
-            Table("hive_metastore", "db1_src", "managed_dbfs", "MANAGED", "DELTA", "dbfs:/some_location"),
-            Rule("workspace", "ucx_default", "db1_src", "db1_dst", "managed_dbfs", "managed_dbfs"),
-        ),
-    ]
->>>>>>> c9453471
     table_migrate = TablesMigrate(table_crawler, ws, backend, table_mapping)
     table_migrate.migrate_tables(what=What.EXTERNAL_SYNC)
 
