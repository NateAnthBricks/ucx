import collections
import functools
import logging
import random
from datetime import timedelta
from functools import partial

import databricks.sdk.core
import pytest
from databricks.sdk import AccountClient
from databricks.sdk.core import Config
from databricks.sdk.errors import NotFound
from databricks.sdk.retries import retried

from databricks.labs.ucx.mixins.fixtures import *  # noqa: F403

logging.getLogger("tests").setLevel("DEBUG")
logging.getLogger("databricks.labs.ucx").setLevel("DEBUG")

logger = logging.getLogger(__name__)


retry_on_not_found = functools.partial(retried, on=[NotFound], timeout=timedelta(minutes=5))
long_retry_on_not_found = functools.partial(retry_on_not_found, timeout=timedelta(minutes=15))


@pytest.fixture
def debug_env_name():
    return "ucws"


def get_workspace_membership(ws, resource_type: str = "WorkspaceGroup"):
    membership = collections.defaultdict(set)
    for g in ws.groups.list(attributes="id,displayName,meta,members"):
        if g.display_name in ["users", "admins", "account users"]:
            continue
        if g.meta.resource_type != resource_type:
            continue
        if g.members is None:
            continue
        for m in g.members:
            membership[g.display_name].add(m.display)
    return membership


def account_host(self: databricks.sdk.core.Config) -> str:
    if self.is_azure:
        return "https://accounts.azuredatabricks.net"
    elif self.is_gcp:
        return "https://accounts.gcp.databricks.com/"
    else:
        return "https://accounts.cloud.databricks.com"


@pytest.fixture(scope="session")
def product_info():
    from databricks.labs.ucx.__about__ import __version__

    return "ucx", __version__


@pytest.fixture
def acc(ws) -> AccountClient:
    # TODO: https://github.com/databricks/databricks-sdk-py/pull/390
    def account_host(cfg: Config) -> str:
        if cfg.is_azure:
            return "https://accounts.azuredatabricks.net"
        elif cfg.is_gcp:
            return "https://accounts.gcp.databricks.com/"
        else:
            return "https://accounts.cloud.databricks.com"

    # Use variables from Unified Auth
    # See https://databricks-sdk-py.readthedocs.io/en/latest/authentication.html
    return AccountClient(host=account_host(ws.config))


@pytest.fixture
def sql_exec(sql_backend):
    return partial(sql_backend.execute)


@pytest.fixture
def sql_fetch_all(sql_backend):
    return partial(sql_backend.fetch)


@pytest.fixture
def user_pool(ws):
    return list(ws.users.list(filter="displayName sw 'test-user-'", attributes="id, userName, displayName"))


@pytest.fixture
def make_ucx_group(make_random, make_group, make_acc_group, user_pool):
<<<<<<< HEAD
    def inner(*, entitlements=None):
=======
    assert (
        len(user_pool) >= 1
    ), "must have 'test-user-*' test users with id, userName and displayName in your test workspace"

    def inner():
>>>>>>> 5ba2a27e
        display_name = f"ucx_{make_random(4)}"
        members = [_.id for _ in random.choices(user_pool, k=random.randint(1, 40))]
        if entitlements is None:
            entitlements = ["allow-cluster-create"]
        ws_group = make_group(display_name=display_name, members=members, entitlements=entitlements)
        acc_group = make_acc_group(display_name=display_name, members=members)
        return ws_group, acc_group

    return inner<|MERGE_RESOLUTION|>--- conflicted
+++ resolved
@@ -92,15 +92,11 @@
 
 @pytest.fixture
 def make_ucx_group(make_random, make_group, make_acc_group, user_pool):
-<<<<<<< HEAD
-    def inner(*, entitlements=None):
-=======
     assert (
         len(user_pool) >= 1
     ), "must have 'test-user-*' test users with id, userName and displayName in your test workspace"
 
-    def inner():
->>>>>>> 5ba2a27e
+    def inner(*, entitlements=None):
         display_name = f"ucx_{make_random(4)}"
         members = [_.id for _ in random.choices(user_pool, k=random.randint(1, 40))]
         if entitlements is None:
